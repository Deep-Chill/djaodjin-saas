#pylint: disable=too-many-lines

# Copyright (c) 2018, DjaoDjin inc.
# All rights reserved.
#
# Redistribution and use in source and binary forms, with or without
# modification, are permitted provided that the following conditions are met:
#
# 1. Redistributions of source code must retain the above copyright notice,
#    this list of conditions and the following disclaimer.
# 2. Redistributions in binary form must reproduce the above copyright
#    notice, this list of conditions and the following disclaimer in the
#    documentation and/or other materials provided with the distribution.
#
# THIS SOFTWARE IS PROVIDED BY THE COPYRIGHT HOLDERS AND CONTRIBUTORS
# "AS IS" AND ANY EXPRESS OR IMPLIED WARRANTIES, INCLUDING, BUT NOT LIMITED
# TO, THE IMPLIED WARRANTIES OF MERCHANTABILITY AND FITNESS FOR A PARTICULAR
# PURPOSE ARE DISCLAIMED. IN NO EVENT SHALL THE COPYRIGHT HOLDER OR
# CONTRIBUTORS BE LIABLE FOR ANY DIRECT, INDIRECT, INCIDENTAL, SPECIAL,
# EXEMPLARY, OR CONSEQUENTIAL DAMAGES (INCLUDING, BUT NOT LIMITED TO,
# PROCUREMENT OF SUBSTITUTE GOODS OR SERVICES; LOSS OF USE, DATA, OR PROFITS;
# OR BUSINESS INTERRUPTION) HOWEVER CAUSED AND ON ANY THEORY OF LIABILITY,
# WHETHER IN CONTRACT, STRICT LIABILITY, OR TORT (INCLUDING NEGLIGENCE OR
# OTHERWISE) ARISING IN ANY WAY OUT OF THE USE OF THIS SOFTWARE, EVEN IF
# ADVISED OF THE POSSIBILITY OF SUCH DAMAGE.

# Implementation Note:
#   The models and managers are declared in the same file to avoid messy
#   import loops.

"""

Subscribers and providers are both instances of ``Organization``. This is done
such that one can be a subscriber to a ``Plan`` for a service hosted on
the broker website as well as itself a provider to other subscribers.
(ex: An organization can provide a CRM tool to subscribers while paying
another app, also hosted on the broker platform, to display usage analytics
of its own product). It is possible to implement
a :doc:`symmetric double-entry bookkeeping ledger<ledger>` by having a single
model ``Organization``.

Typically if you are self-hosting a pure Software-as-a-Service, as opposed to
building a marketplace, you will define a single provider which incidently
is also the the broker (See :doc:`examples<getting-started>`).

A billing profile (credit card and deposit bank account) is represented by
an ``Organization``.
An ``Organization`` subscriber subscribes to services provided by another
``Organization`` provider through a ``Subscription`` to a ``Plan``.
An ``Organization`` represents a billing profile. The ``processor_card_key``
and ``processor_deposit_key`` fields are respectively used when an organization
acts as a subscriber or provider in the subscription relationship.

There are no mechanism provided to authenticate as an ``Organization``.
Instead ``User`` authenticate with the application (through a login page
or an API token). They are then able to access URLs related
to an ``Organization`` based on their relation with that ``Organization``
as implemented by a ``RoleDescription``.
For historical reasons, two roles are often implemented: managers
and contributors (for details see :doc:`Security <security>`).
"""
from __future__ import unicode_literals

import datetime, logging, re

from dateutil.relativedelta import relativedelta
from django.contrib.auth import get_user_model
from django.core.validators import MaxValueValidator
from django.db import DatabaseError, IntegrityError, models, transaction
from django.db.models import Max, Q, Sum
from django.db.models.query import QuerySet
from django.db.models.signals import post_save
from django.dispatch import receiver
from django.template.defaultfilters import slugify
from django.utils.encoding import python_2_unicode_compatible
from django.utils.http import quote
from django.utils.safestring import mark_safe
from django.utils import six
from django.utils.translation import ugettext_lazy as _
from django_countries.fields import CountryField

from . import humanize, settings, signals
from .backends import get_processor_backend, ProcessorError, CardError
from .utils import (SlugTitleMixin, datetime_or_now,
    extract_full_exception_stack, generate_random_slug, get_role_model)


LOGGER = logging.getLogger(__name__)

#pylint: disable=old-style-class,no-init


class InsufficientFunds(Exception):

    pass


class Price(object):

    def __init__(self, amount, unit):
        assert isinstance(amount, six.integer_types)
        self.amount = amount
        self.unit = unit


class OrganizationManager(models.Manager):

    def create_organization(self, name, creation_time):
        creation_time = datetime.datetime.fromtimestamp(creation_time)
        billing_start = creation_time
        if billing_start.day > 28:
            # Insures that the billing cycle will be on the same day
            # every month.
            if billing_start.month >= 12:
                billing_start = datetime.datetime(billing_start.year + 1,
                    1, 1)
            else:
                billing_start = datetime.datetime(billing_start.year,
                    billing_start.month + 1, 1)
        customer = self.create(created_at=creation_time,
            slug=name, billing_start=billing_start)
        return customer

    def attached(self, user):
        """
        Returns the person ``Organization`` associated to the user or None
        in none can be reliably found.
        """
        if isinstance(user, get_user_model()):
            username = user.username
        elif isinstance(user, six.string_types):
            username = user
        else:
            return None
        queryset = self.filter(slug=username)
        if queryset.exists():
            return queryset.get()
        return None

    def accessible_by(self, user, role_descr=None):
        """
        Returns a QuerySet of Organziation which *user* has an associated
        role with.

        When *user* is a string instead of a ``User`` instance, it will
        be interpreted as a username.
        """
        kwargs = {}
        user_model = get_user_model()
        if isinstance(user, user_model):
            kwargs.update({'user': user})
        else:
            kwargs.update({'user__username': str(user)})
        if role_descr:
            if isinstance(role_descr, RoleDescription):
                kwargs.update({'role_description': role_descr})
            elif isinstance(role_descr, six.string_types):
                kwargs.update({'role_description__slug': str(role_descr)})
            else:
                kwargs.update({'role_description__slug__in': [
                    str(descr) for descr in role_descr]})
        roles = get_role_model().objects.db_manager(
            using=self._db).valid_for(**kwargs)
        return self.filter(pk__in=roles.values('organization')).distinct()

    def find_candidates(self, full_name, user=None):
        """
        Returns a set of organizations based on a fuzzy match of *full_name*
        and the email address of *user*.

        This method is primarly intended in registration pages to help
        a user decides to create a new organization or request access
        to an already existing organization.
        """
        queryset = self.filter(
            Q(slug=slugify(full_name)) | Q(full_name__iexact=full_name))
        if queryset.exists():
            return queryset
        if user:
            email_suffix = user.email.split('@')[-1]
            candidates_from_email = get_role_model().objects.valid_for(
                user__email__iendswith=email_suffix,
                role_description__slug=settings.MANAGER).values(
                    'organization')
            return self.filter(pk__in=candidates_from_email)
        return self.none()

    def providers(self, subscriptions):
        """
        Set of ``Organization`` which provides the plans referenced
        by *subscriptions*.
        """
        if subscriptions:
            # Would be almost straightforward in a single raw SQL query
            # but expressing it for the Django compiler is not easy.
            selectors = set([])
            for subscription in subscriptions:
                selectors |= set([subscription.plan.organization.id])
            return self.filter(pk__in=selectors)
        return self.none()

    def providers_to(self, organization):
        """
        Set of ``Organization`` which provides active services
        to a subscribed *organization*.
        """
        return self.providers(Subscription.objects.valid_for(
            organization=organization))


@python_2_unicode_compatible
class Organization(models.Model):
    """
    The Organization table stores information about who gets
    charged (subscriber) and who gets paid (provider) for using a service.
    A special ``Organization``, named processor, is used to represent
    the backend charge/deposit processor.

    Users can have one of multiple relationships (roles) with an Organization.
    They can either be managers (all permissions) or a custom role defined
    through a ``RoleDescription``.
    """
    #pylint:disable=too-many-instance-attributes

    objects = OrganizationManager()
    slug = models.SlugField(unique=True,
        help_text=_("Unique identifier shown in the URL bar."))

    created_at = models.DateTimeField(auto_now_add=True,
        help_text=_("Date/time of creation in ISO format"))
    is_active = models.BooleanField(default=True)
    full_name = models.CharField(_("Organization name"), max_length=100,
        blank=True)
<<<<<<< HEAD
    default_timezone = models.CharField(
        max_length=100, default=settings.TIME_ZONE,
        help_text=_("Timezone to use when reporting metrics"))
    # contact by e-mail
    email = models.EmailField(# XXX if we use unique=True here, the project
                              #     wizard must be changed.
    )
=======
    # contact by e-mail
    email = models.EmailField()
>>>>>>> bfa7b473
    # contact by phone
    phone = models.CharField(max_length=50)
    # contact by physical mail
    street_address = models.CharField(_("Street address"), max_length=150)
    locality = models.CharField(_("City/Town"), max_length=50)
    region = models.CharField(_("State/Province/County"), max_length=50)
    postal_code = models.CharField(_("Zip/Postal Code"), max_length=50)
    country = CountryField()

    is_bulk_buyer = models.BooleanField(default=False,
        help_text=mark_safe(_("Enable GroupBuy ("\
        "<a href=\"/docs/#group-billing\" target=\"_blank\">what is it?</a>)")))
    is_provider = models.BooleanField(default=False,
        help_text=_("Can fulfill the provider side of a subscription."))
    default_timezone = models.CharField(
        max_length=100, default=settings.TIME_ZONE,
        help_text=_("Timezone to use when reporting metrics"))

    # Payment Processing
    # ------------------
    # Implementation Note: Software developpers using the Django admin
    # panel to bootstrap their database will have an issue if the processor
    # is not optional. This is because the processor ``Organization`` does
    # not itself reference a processor.
    # 2nd note: We could support multiple payment processors at the same
    # time by having a relation to a separate table. For simplicity we only
    # allow one processor per organization at a time.
    subscriptions = models.ManyToManyField('Plan',
        related_name='subscribes', through='Subscription')
    billing_start = models.DateField(null=True, auto_now_add=True)

    funds_balance = models.PositiveIntegerField(default=0,
        help_text=_("Funds escrowed in cents"))
    processor = models.ForeignKey(
        'Organization', null=True, blank=True, on_delete=models.SET_NULL,
        related_name='processes',)
    processor_card_key = models.CharField(null=True, blank=True, max_length=20)
    processor_deposit_key = models.CharField(max_length=60, null=True,
        blank=True,
        help_text=_("Used to deposit funds to the organization bank account"))
    processor_priv_key = models.CharField(max_length=60, null=True, blank=True)
    processor_pub_key = models.CharField(max_length=60, null=True, blank=True)
    processor_refresh_token = models.CharField(max_length=60, null=True,
        blank=True)

    extra = settings.get_extra_field_class()(null=True, blank=True,
        help_text=_("Extra meta data (can be stringify JSON)"))

    def __str__(self):
        return str(self.slug)

    def get_active_subscriptions(self, at_time=None):
        """
        Returns the set of active subscriptions for this organization
        at time *at_time* or now if *at_time* is not specified.
        """
        at_time = datetime_or_now(at_time)
        return Subscription.objects.valid_for(
            organization=self, ends_at__gte=at_time)

    def get_ends_at_by_plan(self, at_time=None):
        """
        Returns the set of churned subscriptions for this organization
        at time *at_time* or now if *at_time* is not specified.
        """
        at_time = datetime_or_now(at_time)
        return Subscription.objects.valid_for(
            organization=self).values('plan__slug').annotate(
                Max('ends_at')).distinct()

    def get_changes(self, update_fields):
        changes = {}
        for field_name in ('full_name',):
            pre_value = getattr(self, field_name, None)
            post_value = update_fields.get(field_name, None)
            if post_value is not None and pre_value != post_value:
                changes[field_name] = {
                    'pre': pre_value, 'post': post_value}
        return changes

    def validate_processor(self):
        #pylint:disable=no-member,access-member-before-definition
        if not self.processor_id:
            try:
                self.processor = Organization.objects.get(
                    pk=settings.PROCESSOR_ID)
            except Organization.DoesNotExist:
                # If the processor organization does not exist yet, it means
                # we are inserting the first record to bootstrap the db.
                self.processor_id = settings.PROCESSOR_ID
                self.pk = settings.PROCESSOR_ID #pylint:disable=invalid-name
        return self.processor

    def save(self, force_insert=False, force_update=False, using=None,
             update_fields=None):
        if not self.slug:
            self.slug = slugify(self.full_name)
        self.validate_processor()
        with transaction.atomic():
            user = self.attached_user()
            if user:
                user.first_name, user.last_name \
                    = split_full_name(self.full_name)
                if self.email:
                    user.email = self.email
                user.save()
            super(Organization, self).save(force_insert=force_insert,
                 force_update=force_update, using=using,
                 update_fields=update_fields)

    @property
    def printable_name(self):
        """
        Insures we can actually print a name visible on paper.
        """
        if self.full_name:
            return self.full_name
        return self.slug

    @property
    def has_profile_completed(self):
        return self.full_name and \
            self.email and \
            self.phone and \
            self.street_address and \
            self.locality and \
            self.region and \
            self.postal_code and \
            self.country

    @property
    def has_plan(self):
        return Plan.objects.filter(
            organization=self).count() > 0

    @property
    def has_bank_account(self):
        return self.processor_deposit_key

    @property
    def natural_interval(self):
        plan_periods = self.plans.values('interval').distinct()
        interval = Plan.MONTHLY
        if plan_periods.exists():
            interval = Plan.YEARLY
            for period in plan_periods:
                interval = min(interval, period['interval'])
        return interval

    @property
    def natural_subscription_period(self):
        plan_periods = self.subscriptions.values('interval').distinct()
        interval = Plan.MONTHLY
        if plan_periods.exists():
            interval = Plan.YEARLY
            for period in plan_periods:
                interval = min(interval, period['interval'])
        return Plan.get_natural_period(1, interval)

    @property
    def processor_backend(self):
        if not hasattr(self, '_processor_backend'):
            self._processor_backend = get_processor_backend(self)
        return self._processor_backend

    def accessible_by(self, user):
        """
        Returns True if the user has any ``Role`` relationship
        with the ``Organization``.

        When *user* is a string instead of a ``User`` instance, it will
        be interpreted as a username.
        """
        user_model = get_user_model()
        if not isinstance(user, user_model):
            user = user_model.objects.get(username=user)
        return get_role_model().objects.valid_for(
            user=user, organization=self).exists()

    def get_role_description(self, role_slug):
        return RoleDescription.objects.db_manager(using=self._state.db).get(
            Q(organization=self) | Q(organization__isnull=True),
            slug=RoleDescription.normalize_slug(role_slug))

    def get_role_descriptions(self):
        """
        Queryset of roles a ``User`` can take on this ``Organization``.
        """
        return RoleDescription.objects.filter(
            Q(organization=self) | Q(organization__isnull=True)).order_by('pk')

    def get_roles(self, role_descr):
        if not isinstance(role_descr, RoleDescription):
            role_descr = self.get_role_description(role_descr)
        # OK to use ``filter`` here since we want to see all pending grants
        # and requests.
        return get_role_model().objects.db_manager(using=self._state.db).filter(
            organization=self, role_description=role_descr)

    def add_role(self, user, role_descr,
                 grant_key=None, at_time=None, reason=None, extra=None,
                 request_user=None):
        """
        Adds ``user`` as a ``role_descr`` (ex: manager) on the organization.

        If ``user`` already had a role on the organization, it is removed
        to only keep one role per user per organization.
        """
        #pylint:disable=unused-argument,too-many-arguments
        # Implementation Note:
        # Django get_or_create will call router.db_for_write without
        # an instance so the using database will be lost. The following
        # code saves the relation in the correct database associated
        # with the organization.
        if not isinstance(role_descr, RoleDescription):
            role_descr = self.get_role_description(role_descr)
        # OK to use ``filter`` in both subsequent queries as we are dealing
        # with the whole QuerySet related to a user.
        queryset = get_role_model().objects.db_manager(
            using=self._state.db).filter(organization=self, user=user)
        if queryset.exists():
            # We have a role for the user on this organization. Let's update it.
            m2m = queryset.get()
            force_insert = False
        else:
            m2m = get_role_model()(
                organization=self, user=user, grant_key=grant_key)
            m2m.extra = extra
            force_insert = True
        m2m.role_description = role_descr
        m2m.request_key = None
        m2m.save(using=self._state.db, force_insert=force_insert)
        signals.user_relation_added.send(sender=__name__,
            role=m2m, reason=reason, request_user=request_user)
        return force_insert

    def add_role_request(self, user, at_time=None):
        # OK to use ``filter`` in both subsequent queries as we are dealing
        # with the whole QuerySet related to a user.
        if not get_role_model().objects.filter(
                organization=self, user=user).exists():
            # Otherwise a role already exists
            # or a request was previously sent.
            at_time = datetime_or_now(at_time)
            m2m = get_role_model()(created_at=at_time,
                organization=self, user=user,
                request_key=generate_random_slug())
            m2m.save(using=self._state.db, force_insert=True)
            return True
        return False

    def add_manager(self, user, at_time=None, reason=None, extra=None,
                    request_user=None):
        """
        Add user as a manager to organization.
        """
        #pylint: disable=unused-argument,too-many-arguments
        return self.add_role(user, settings.MANAGER,
            at_time=at_time, reason=reason, extra=extra,
            request_user=request_user)

    def remove_role(self, user, role_name):
        """
        Remove user as a *role_name* (ex: manager) to organization.
        """
        relation = self.get_roles(role_name).get(user=user)
        relation.delete()

    def with_role(self, role_name):
        """
        Returns all users with a *role_name* to organization.
        """
        return get_user_model().objects.db_manager(using=self._state.db).filter(
            pk__in=self.get_roles(role_name).values('user')).distinct()

    def attached_user(self):
        """
        Returns the only ``User`` attached to the ``Organization`` or
        ``None`` if more than one ``User`` has access rights
        to the organization.

        This method is used to implement personal registration, where
        from a customer perspective user auth and billing profile are
        one and the same.
        """
        users = get_user_model().objects.db_manager(
            using=self._state.db).filter(
            role__organization=self).distinct()
        if users.count() == 1:
            user = users.get()
            if self.slug == user.username:
                return user
        return None

    def receivables(self):
        """
        Returns all ``Transaction`` for payments that are due to a *provider*.
        """
        return Transaction.objects.filter(
            orig_organization=self,
            orig_account=Transaction.RECEIVABLE).exclude(
                dest_account=Transaction.CANCELED)

    def update_bank(self, bank_token):
        if bank_token is None:
            self.processor_deposit_key = None
            self.processor_priv_key = None
            self.processor_pub_key = None
            self.processor_refresh_token = None
            self.save()
        else:
            self.processor_backend.update_bank(self, bank_token)
            LOGGER.info("Processor deposit key for %s updated to %s",
                self, self.processor_deposit_key,
                extra={'event': 'update-deposit', 'organization': self.slug,
                    'processor_deposit_key': self.processor_deposit_key})
        signals.bank_updated.send(self)

    def update_card(self, card_token, user):
        self.processor_backend.create_or_update_card(
            self, card_token, user=user, broker=get_broker())
        # The following ``save`` will be rolled back in ``checkout``
        # if there is any ProcessorError.
        self.save()
        LOGGER.info("Processor debit key for %s updated to %s",
            self, self.processor_card_key,
            extra={'event': 'update-debit', 'organization': self.slug,
                'processor_card_key': self.processor_card_key})

    def execute_order(self, invoicables, user):
        """
        From the list of *invoicables*, clear the user Cart, create
        the required Transaction to record the order, create/extends
        Subscription and generate the claim codes for GroupBuy.
        """
        #pylint: disable=too-many-locals, too-many-statements
        claim_carts = {}
        invoiced_items = []
        new_organizations = []
        coupon_providers = set([])
        for invoicable in invoicables:
            subscription = invoicable['subscription']
            # If the invoicable we are checking out is somehow related to
            # a user shopping cart, we mark that cart item as recorded
            # unless the organization does not exist in the database,
            # in which case we will create a claim_code for it.
            cart_item = None
            # XXX Two use charges, sync_on is username will raise a 500 error
            # because of multiple CartItem.
            cart_items = CartItem.objects.get_cart(user, plan=subscription.plan)
            if cart_items.exists():
                # We are doing a groupBuy for a specified email.
                bulk_items = cart_items.filter(
                    sync_on=subscription.organization.email)
                if bulk_items.exists():
                    cart_item = bulk_items.get()
                else:
                    cart_item = cart_items.get()
            # XXX We have the cart_item here for an invoicable,
            # or invoicable['lines'] which will end up as ChargeItems.
            if cart_item:
                for invoiced_item in invoicable['lines']:
                    setattr(invoiced_item, 'invoice_key', cart_item.claim_code)
                    setattr(invoiced_item, 'sync_on', cart_item.sync_on)

            if not subscription.organization.id:
                # When the organization does not exist into the database,
                # we will create a random (i.e. hard to guess) claim code
                # that will be emailed to the expected subscriber.
                key = subscription.organization.email
                if not key in new_organizations:
                    claim_carts[key] = []
                    new_organizations += [subscription.organization]
                    coupon_providers |= set([subscription.provider])
                assert cart_item is not None
                claim_carts[key] += [cart_item]
            else:
                LOGGER.info("[checkout] save subscription of %s to %s",
                    subscription.organization, subscription.plan,
                    extra={'event': 'upsert-subscription',
                        'organization': subscription.organization.slug,
                        'plan': subscription.plan.slug})
                subscription.save()
                if cart_item:
                    cart_item.recorded = True
                    cart_item.save()

        # At this point we have gathered all the ``Organization``
        # which have yet to be registered. For these no ``Subscription``
        # has been created yet. We create a claim_code that will
        # be emailed to the expected subscribers such that it will populate
        # their cart automatically.
        coupons = {}
        claim_codes = {}
        for coupon_provider in coupon_providers:
            coupon = Coupon.objects.create(
                code='cpn_%s' % generate_random_slug(),
                organization=coupon_provider,
                percent=100, nb_attempts=0,
                description=('Auto-generated after payment by %s'
                    % self.printable_name))
            LOGGER.info('Auto-generated Coupon %s for %s',
                coupon.code, coupon_provider,
                extra={'event': 'create-coupon',
                    'coupon': coupon.code, 'auto': True,
                    'provider': coupon_provider.slug})
            coupons.update({coupon_provider.id: coupon})
        for key, cart_items in six.iteritems(claim_carts):
            claim_code = None
            for cart_item in cart_items:
                cart_item.sync_on = ""
                cart_item.user = None
                cart_item.first_name = ''
                cart_item.last_name = self.printable_name
                if cart_item.claim_code:
                    claim_codes.update({key: cart_item.claim_code})
                else:
                    if not claim_code:
                        claim_code = generate_random_slug()
                    cart_item.claim_code = claim_code
                cart_item.coupon = coupons[cart_item.plan.organization.id]
                cart_item.save()
            if claim_code:
                nb_cart_items = len(cart_items)
                LOGGER.info("Generated claim code '%s' for %d cart items",
                    claim_code, nb_cart_items, extra={
                        'event': 'create-claim',
                        'claim_code': claim_code,
                        'nb_cart_items': nb_cart_items})
                claim_codes.update({key: claim_code})

        # We now either have a ``subscription.id`` (subscriber present
        # in the database) or a ``Coupon`` (subscriber absent from
        # the database).
        for invoicable in invoicables:
            subscription = invoicable['subscription']
            if subscription.id:
                event_id = get_sub_event_id(subscription)
            else:
                coupon = coupons[subscription.provider.id]
                # XXX should we not use a `cpn_` prefixed event_id here?
                #     see also InvoicedItem.get_event()
                event_id = coupon.code
            for invoiced_item in invoicable['lines']:
                # definitely invoice_key should be set by then.
                invoiced_item.event_id = event_id
                invoiced_items += [invoiced_item]

        # Insures all invoiced_items have been stored
        # as ``Transaction`` into the database.
        Transaction.objects.record_order(invoiced_items, user)
        return new_organizations, claim_codes, invoiced_items

    def checkout(self, invoicables, user, token=None, remember_card=True):
        """
        *invoiced_items* is a set of ``Transaction`` that will be recorded
        in the ledger. Associated subscriptions will be updated such that
        the ends_at is extended in the future.
        """
        charge = None
        with transaction.atomic():
            new_organizations, claim_codes, invoiced_items = self.execute_order(
                invoicables, user)
            charge = Charge.objects.charge_card(self, invoiced_items,
                user=user, token=token, remember_card=remember_card)

            # We email users which have yet to be registerd after the charge
            # is created, just that we don't inadvertently email new subscribers
            # in case something goes wrong.
            for organization in new_organizations:
                signals.claim_code_generated.send(
                    sender=__name__, subscriber=organization,
                    claim_code=claim_codes[organization.email], user=user)

        return charge

    def get_deposit_context(self):
        return self.processor_backend.get_deposit_context()

    def retrieve_bank(self):
        """
        Returns associated bank account as a dictionnary.
        """
        context = self.processor_backend.retrieve_bank(self)
        available_amount = context.get('balance_amount', 0)
        if isinstance(available_amount, six.integer_types):
            # The processor could return "N/A" if the organization is not
            # connected to a processor account.
            balance = Transaction.objects.get_balance(
                organization=self, account=Transaction.FUNDS)
            available_amount = min(balance['amount'], available_amount)
            transfer_fee = self.processor_backend.prorate_transfer(
                available_amount, self)
            if available_amount > transfer_fee:
                available_amount -= transfer_fee
            else:
                available_amount = 0
        context.update({'balance_amount': available_amount})
        return context

    def retrieve_card(self):
        """
        Returns associated credit card.
        """
        return self.processor_backend.retrieve_card(self, broker=get_broker())

    def get_transfers(self, reconcile=True):
        """
        Returns a ``QuerySet`` of ``Transaction`` after it has been
        reconcile with the withdrawals that happened in the processor
        backend.
        """
        if reconcile:
            after = datetime_or_now() - relativedelta(months=1)
            # We want to avoid looping through too many calls to the Stripe API.
            queryset = Transaction.objects.filter(
                orig_organization=self,
                orig_account=Transaction.FUNDS,
                dest_account__startswith=Transaction.WITHDRAW)
            most_recent = queryset.aggregate(
                Max('created_at'))['created_at__max']
            if most_recent:
                after = max(most_recent, after)
            self.processor_backend.reconcile_transfers(self, after,
                limit_to_one_request=True)
        return Transaction.objects.by_organization(self)

    def withdraw_funds(self, amount, user):
        if amount == 0:
            # Nothing to do.
            return
        descr = "withdraw from %s" % self.printable_name
        if user:
            descr += ' (%s)' % user.username
        self.processor_backend.create_transfer(
            self, amount, currency=settings.DEFAULT_UNIT, descr=descr)
        # We will wait on a call to ``reconcile_transfers`` to create
        # those ``Trnansaction`` in the database.

    def create_withdraw_transactions(self, event_id, amount, unit, descr,
                                     created_at=None, dry_run=False):
        """
        Withdraw funds from the site into the provider's bank account.

        We record one straightforward ``Transaction`` for the withdrawal
        and an additional one in case there is a processor transfer fee::

            yyyy/mm/dd po_***** withdrawal to provider bank account
                processor:Withdraw                       amount
                provider:Funds

            ; With StripeConnect there are no processor fees anymore
            ; for Payouts.
            yyyy/mm/dd processor fee paid by provider
                processor:Funds                          processor_fee
                provider:Funds

        Example::

            2014/09/10 withdraw from cowork
                stripe:Withdraw                          $174.52
                cowork:Funds
       """
        #pylint:disable=too-many-arguments
        # We use ``get_or_create`` here because the method is also called
        # when transfers are reconciled with the payment processor.
        dry_run_prefix = "(dryrun) " if dry_run else ""
        self.validate_processor()
        with transaction.atomic():
            created = False
            if amount > 0:
                #pylint:disable=protected-access
                Transaction.objects._for_write = True
                # The get() needs to be targeted at the write database in order
                # to avoid potential transaction consistency problems.
                try:
                    _ = Transaction.objects.get(
                        event_id=event_id,
                        descr=descr,
                        created_at=created_at,
                        dest_unit=unit,
                        dest_amount=amount,
                        dest_account=Transaction.WITHDRAW,
                        dest_organization=self.processor,
                        orig_unit=unit,
                        orig_amount=amount,
                        orig_account=Transaction.FUNDS,
                        orig_organization=self)
                    LOGGER.debug("%s  %s payout %d %s",
                        dry_run_prefix, created_at, amount, unit)
                except Transaction.DoesNotExist:
                    if not dry_run:
                        _ = Transaction.objects.create(
                            event_id=event_id,
                            descr=descr,
                            created_at=created_at,
                            dest_unit=unit,
                            dest_amount=amount,
                            dest_account=Transaction.WITHDRAW,
                            dest_organization=self.processor,
                            orig_unit=unit,
                            orig_amount=amount,
                            orig_account=Transaction.FUNDS,
                            orig_organization=self)
                    LOGGER.debug("%s+ %s payout %d %s",
                        dry_run_prefix, created_at, amount, unit)
                    created = True
            elif amount < 0:
                # When there is not enough funds in the Stripe account,
                # Stripe will draw back from the bank account to cover
                # a refund, etc.
                #pylint:disable=protected-access
                Transaction.objects._for_write = True
                # The get() needs to be targeted at the write database in order
                # to avoid potential transaction consistency problems.
                try:
                    _ = Transaction.objects.get(
                        event_id=event_id,
                        descr=descr,
                        created_at=created_at,
                        dest_unit=unit,
                        dest_amount=- amount,
                        dest_account=Transaction.FUNDS,
                        dest_organization=self,
                        orig_unit=unit,
                        orig_amount=- amount,
                        orig_account=Transaction.WITHDRAW,
                        orig_organization=self.processor)
                    LOGGER.debug("%s  %s payout %d %s",
                        dry_run_prefix, created_at, amount, unit)
                except Transaction.DoesNotExist:
                    if not dry_run:
                        _ = Transaction.objects.create(
                            event_id=event_id,
                            descr=descr,
                            created_at=created_at,
                            dest_unit=unit,
                            dest_amount=- amount,
                            dest_account=Transaction.FUNDS,
                            dest_organization=self,
                            orig_unit=unit,
                            orig_amount=- amount,
                            orig_account=Transaction.WITHDRAW,
                            orig_organization=self.processor)
                    LOGGER.debug("%s+ %s payout %d %s",
                        dry_run_prefix, created_at, amount, unit)
                    created = True
            if created and not dry_run:
                # Add processor fee for transfer.
                transfer_fee = self.processor_backend.prorate_transfer(
                    amount, self)
                self.create_processor_fee(transfer_fee, Transaction.FUNDS,
                    event_id=event_id, created_at=created_at)
                self.funds_balance -= amount
                self.save()

    def create_processor_fee(self, fee_amount, processor_account,
                             event_id=None, created_at=None, descr=None):
        #pylint: disable=too-many-arguments
        if fee_amount:
            self.validate_processor()
            funds_unit = 'usd' # XXX currency on receipient bank account
            created_at = datetime_or_now(created_at)
            if not descr:
                descr = 'Processor fee'
            if event_id:
                descr += ' for %s' % str(event_id)
            Transaction.objects.create(
                event_id=event_id,
                descr=descr,
                created_at=created_at,
                dest_unit=funds_unit,
                dest_amount=fee_amount,
                dest_account=processor_account,
                dest_organization=self.processor,
                orig_unit=funds_unit,
                orig_amount=fee_amount,
                orig_account=Transaction.FUNDS,
                orig_organization=self)
            self.funds_balance -= fee_amount
            self.save()

    def create_cancel_transactions(self, at_time=None, user=None):
        """
        Sometimes, a provider will give up and assume receivables cannot
        be recovered from a subscriber. At that point the receivables are
        written off.::

            yyyy/mm/dd sub_***** balance ledger
                subscriber:Liability                       payable_amount
                subscriber:Payable

            yyyy/mm/dd sub_***** write off liability
                provider:Writeoff                          liability_amount
                subscriber:Liability

            yyyy/mm/dd sub_***** write off receivable
                subscriber:Canceled                        liability_amount
                provider:Receivable

        Example::

            2014/09/10 balance ledger
                xia:Liability                             $179.99
                xia:Payable

            2014/09/10 write off liability
                cowork:Writeoff                           $179.99
                xia:Liability

            2014/09/10 write off receivable
                xia:Canceled                              $179.99
                cowork:Receivable
        """
        at_time = datetime_or_now(at_time)
        dest_balances = Transaction.objects.filter(
            Q(dest_account=Transaction.PAYABLE)
            | Q(dest_account=Transaction.LIABILITY),
            dest_organization=self).values('event_id', 'dest_unit').annotate(
                Sum('dest_amount'))
        orig_balances = Transaction.objects.filter(
            Q(orig_account=Transaction.PAYABLE)
            | Q(orig_account=Transaction.LIABILITY),
            orig_organization=self).values('event_id', 'orig_unit').annotate(
                Sum('orig_amount'))
        orig_amounts = {}
        for balance in orig_balances:
            orig_amounts[balance['event_id']] = balance['orig_amount__sum']
        for balance in dest_balances:
            sub_event_id = balance['event_id']
            balance_due = (balance['dest_amount__sum']
                - orig_amounts.get(sub_event_id, 0))
            if balance_due > 0:
                dest_unit = balance['dest_unit']
                subscription = Subscription.objects.get_by_event_id(
                    sub_event_id)
                event_balance = Transaction.objects.get_event_balance(
                    sub_event_id, account=Transaction.PAYABLE)
                balance_payable = event_balance['amount']
                with transaction.atomic():
                    if balance_payable > 0:
                        # Example:
                        # 2016/08/16 keep a balanced ledger
                        #     xia:Liability                            15800
                        #     xia:Payable
                        Transaction.objects.create(
                            event_id=sub_event_id,
                            created_at=at_time,
                            descr=humanize.DESCRIBE_DOUBLE_ENTRY_MATCH,
                            dest_unit=dest_unit,
                            dest_amount=balance_payable,
                            dest_account=Transaction.LIABILITY,
                            dest_organization=subscription.organization,
                            orig_unit=dest_unit,
                            orig_amount=balance_payable,
                            orig_account=Transaction.PAYABLE,
                            orig_organization=subscription.organization)
                    # Example:
                    # 2016/08/16 write off liability
                    #     cowork:Writeoff                              15800
                    #     xia:Liability
                    Transaction.objects.create(
                        event_id=sub_event_id,
                        created_at=at_time,
                        descr=humanize.DESCRIBE_WRITEOFF_LIABILITY % {
                            'event': subscription},
                        dest_unit=dest_unit,
                        dest_amount=balance_due,
                        dest_account=Transaction.WRITEOFF,
                        dest_organization=subscription.plan.organization,
                        orig_unit=dest_unit,
                        orig_amount=balance_due,
                        orig_account=Transaction.LIABILITY,
                        orig_organization=subscription.organization)
                    # Example:
                    # 2016/08/16 write off receivable
                    #     xia:Cancelled                             15800
                    #     cowork:Receivable
                    Transaction.objects.create(
                        event_id=sub_event_id,
                        created_at=at_time,
                        descr=humanize.DESCRIBE_WRITEOFF_RECEIVABLE % {
                            'event': subscription},
                        dest_unit=dest_unit,
                        dest_amount=balance_due,
                        dest_account=Transaction.CANCELED,
                        dest_organization=subscription.organization,
                        orig_unit=dest_unit,
                        orig_amount=balance_due,
                        orig_account=Transaction.RECEIVABLE,
                        orig_organization=subscription.plan.organization)
                    LOGGER.info("%s cancel balance due of %d for %s.",
                        user, balance_due, self,
                        extra={'event': 'cancel-balance',
                            'username': user.username,
                            'organization': self.slug,
                            'amount': balance_due})


@python_2_unicode_compatible
class RoleDescription(models.Model):
    """
    By default, when a ``User`` grants a ``Role`` on an ``Organization``
    to another ``User``, the grantee is required to opt-in the relationship
    unless ``skip_optin_on_grant`` is ``True``. Then the newly created
    relationship is effective immediately.
    """

    created_at = models.DateTimeField(auto_now_add=True,
        help_text=_("Date/time of creation in ISO format"))
    slug = models.SlugField(
        help_text=_("Unique identifier, typically used in URLs."))
    organization = models.ForeignKey(
        Organization, null=True, on_delete=models.CASCADE,
        related_name="role_descriptions")
    title = models.CharField(max_length=20,
        help_text=_("Short description of the role. Grammatical rules to"\
        " pluralize the title might be used in User Interfaces."))
    skip_optin_on_grant = models.BooleanField(default=False)
    extra = settings.get_extra_field_class()(null=True,
        help_text=_("Extra meta data (can be stringify JSON)"))

    class Meta:
        unique_together = ('organization', 'slug')

    def __str__(self):
        if self.organization is not None:
            return '%s-%s' % (str(self.slug), str(self.organization))
        return str(self.slug)

    def save(self, **kwargs):
        if not self.slug:
            self.slug = self.normalize_slug(slugify(self.title))
        super(RoleDescription, self).save(**kwargs)

    def is_global(self):
        return self.organization is None

    @staticmethod
    def normalize_slug(slug):
        slug = slug.lower()
        if slug.endswith('s'):
            slug = slug[:-1]
        return slug


class RoleManager(models.Manager):

    def role_on_subscriber(self, user, plan, role_descr=None):
        user_model = get_user_model()
        if not isinstance(user, user_model):
            user = user_model.objects.get(username=user)
        if role_descr:
            if isinstance(role_descr, RoleDescription):
                kwargs = {'role_description': role_descr}
            else:
                kwargs = {'role_description__slug': role_descr}
        return self.filter(
            user=user, organization__subscriptions__plan=plan, **kwargs)

    def accessbile_by(self, user):
        """
        Returns ``Organization`` accessible by a ``user``,
        keyed by ``Role``.
        """
        user_model = get_user_model()
        if not isinstance(user, user_model):
            user = user_model.objects.get(username=user)
        results = {}
        for role in self.filter(user=user).order_by('role_description'):
            if role.role_description is not None:
                if not role.role_description in results:
                    results[role.role_description] = []
                results[role.role_description].append(role.organization)
        return results

    def valid_for(self, **kwargs):
        return self.filter(grant_key=None, request_key=None, **kwargs)


@python_2_unicode_compatible
class Role(models.Model):

    objects = RoleManager()

    created_at = models.DateTimeField(auto_now_add=True)
    organization = models.ForeignKey(Organization, on_delete=models.CASCADE,
        related_name='role')
    user = models.ForeignKey(settings.AUTH_USER_MODEL, on_delete=models.CASCADE,
        db_column='user_id', related_name='role')
    role_description = models.ForeignKey(RoleDescription, null=True,
        on_delete=models.CASCADE)
    request_key = models.CharField(max_length=40, null=True, blank=True)
    grant_key = models.CharField(max_length=40, null=True, blank=True)
    extra = settings.get_extra_field_class()(null=True,
        help_text=_("Extra meta data (can be stringify JSON)"))

    class Meta:
        unique_together = ('organization', 'user')

    def __str__(self):
        return '%s-%s-%s' % (str(self.role_description),
            str(self.organization), str(self.user))


@python_2_unicode_compatible
class Agreement(models.Model):

    slug = models.SlugField(unique=True)
    title = models.CharField(max_length=150, unique=True)
    modified = models.DateTimeField(auto_now_add=True)

    def __str__(self):
        return str(self.slug)


class SignatureManager(models.Manager):

    def create_signature(self, agreement, user):
        if isinstance(agreement, six.string_types):
            #pylint: disable=no-member
            agreement = Agreement.objects.db_manager(self.db).get(
                slug=agreement)
        try:
            sig = self.get(agreement=agreement, user=user)
            sig.last_signed = datetime_or_now()
            sig.save()
        except Signature.DoesNotExist:
            sig = self.create(agreement=agreement, user=user)
        return sig

    def has_been_accepted(self, agreement, user):
        if isinstance(agreement, six.string_types):
            agreement = Agreement.objects.get(slug=agreement)
        try:
            sig = self.get(agreement=agreement, user=user)
            if sig.last_signed < agreement.modified:
                return False
        except Signature.DoesNotExist:
            return False
        return True


@python_2_unicode_compatible
class Signature(models.Model):

    objects = SignatureManager()

    last_signed = models.DateTimeField(auto_now_add=True)
    agreement = models.ForeignKey(Agreement, on_delete=models.PROTECT)
    user = models.ForeignKey(settings.AUTH_USER_MODEL, db_column='user_id',
        related_name='signatures', on_delete=models.CASCADE)

    class Meta:
        unique_together = ('agreement', 'user')

    def __str__(self):
        return '%s-%s' % (self.user, self.agreement)


class ChargeManager(models.Manager):

    def by_customer(self, organization):
        return self.filter(customer=organization)

    def in_progress_for_customer(self, organization):
        return self.by_customer(organization).filter(state=Charge.CREATED)

    def settle_customer_payments(self, organization):
        """
        This will call the processor backend to attempt to settle charges
        into a success or failed state.
        """
        for charge in self.in_progress_for_customer(organization):
            charge.retrieve()

    def create_charge(self, customer, transactions, amount, unit,
                      processor, processor_charge_id, receipt_info,
                      user=None, descr=None, created_at=None):
        #pylint: disable=too-many-arguments
        assert amount > 0
        created_at = datetime_or_now(created_at)
        with transaction.atomic():
            charge = self.create(
                processor=processor, processor_key=processor_charge_id,
                amount=amount, unit=unit, customer=customer,
                created_at=created_at, created_by=user,
                description=descr,
                last4=receipt_info.get('last4'),
                exp_date=receipt_info.get('exp_date'),
                card_name=receipt_info.get('card_name', ""))
            for invoiced in transactions:
                # XXX Here we need to associate the (invoice_key, sync_on)
                # to the ChargeItem.
                ChargeItem.objects.create(invoiced=invoiced, charge=charge,
                    invoice_key=getattr(invoiced, 'invoice_key', None),
                    sync_on=getattr(invoiced, 'sync_on', None))
            LOGGER.info("create charge %s of %d %s to %s",
                charge.processor_key, charge.amount, charge.unit, customer,
                extra={'event': 'create-charge',
                    'charge': charge.processor_key,
                    'organization': customer.slug,
                    'amount': charge.amount, 'unit': charge.unit})
        return charge

    def charge_card(self, customer, transactions, descr=None,
                    user=None, token=None, remember_card=True,
                    created_at=None):
        #pylint: disable=too-many-arguments
        created_at = datetime_or_now(created_at)
        charge = None
        balances = sum_dest_amount(transactions)
        if len(balances) > 1:
            raise ValueError(_("balances with multiple currency units (%s)") %
                str(balances))
        # `sum_dest_amount` guarentees at least one result.
        amount = balances[0]['amount']
        if amount == 0:
            return charge
        for invoice_items in six.itervalues(
                Transaction.objects.by_processor_key(transactions)):
            # XXX This is only working if all line items use the same
            # provider keys to record the charge.
            charge = self.charge_card_one_processor(
                customer, invoice_items, descr=descr,
                user=user, token=token, remember_card=remember_card,
                created_at=created_at)
        return charge

    def charge_card_one_processor(self, customer, transactions, descr=None,
                    user=None, token=None, remember_card=True, created_at=None):
        """
        Create a charge on a customer card.

        Be careful, Stripe will not processed charges less than 50 cents.
        """
        #pylint: disable=too-many-arguments,too-many-locals
        created_at = datetime_or_now(created_at)
        balances = sum_dest_amount(transactions)
        if len(balances) > 1:
            raise ValueError(_("balances with multiple currency units (%s)") %
                str(balances))
        # `sum_dest_amount` guarentees at least one result.
        amount = balances[0]['amount']
        unit = balances[0]['unit']
        if amount == 0:
            return None
        providers = Transaction.objects.providers(transactions)
        if len(providers) == 1:
            broker = providers[0]
        else:
            broker = get_broker()
        processor = broker.validate_processor()
        processor_backend = broker.processor_backend
        descr = humanize.DESCRIBE_CHARGED_CARD % {
            'charge': '', 'organization': customer.printable_name}
        if user:
            descr += ' (%s)' % user.username
        prev_processor_card_key = customer.processor_card_key
        try:
            if token and remember_card:
                customer.update_card(token, user)

            if customer.processor_card_key:
                (processor_charge_id, created_at,
                 receipt_info) = processor_backend.create_charge(
                     customer, amount, unit, broker=broker, descr=descr,
                     created_at=created_at)
            elif token:
                (processor_charge_id, created_at,
                 receipt_info) = processor_backend.create_charge_on_card(
                     token, amount, unit, broker=broker, descr=descr,
                     created_at=created_at)
            else:
                raise ProcessorError(_("%s is not connected to a processor"
                    " backend customer and no token passed.") % customer)
            # Create record of the charge in our database
            descr = humanize.DESCRIBE_CHARGED_CARD % {
                'charge': processor_charge_id,
                'organization': receipt_info['card_name']}
            if user:
                descr += ' (%s)' % user.username
            return self.create_charge(customer, transactions,
                amount, unit, processor, processor_charge_id, receipt_info,
                user=user, descr=descr, created_at=created_at)

        except CardError as err:
            # Implementation Note:
            # We are going to rollback because of the ``transaction.atomic``
            # in ``checkout``. There is two choices here:
            #   1) We persist the created ``Stripe.Customer`` in ``checkout``
            #      after the rollback.
            #   2) We forget about the created ``Stripe.Customer`` and
            #      reset the processor_card_key.
            # We implement (2) because the UI feedback to a user looks strange
            # when the Card is persisted while an error message is displayed.
            customer.processor_card_key = prev_processor_card_key
            LOGGER.info('error: "%s" processing charge %s of %d %s to %s',
                err.processor_details(), err.charge_processor_key,
                amount, unit, customer,
                extra={'event': 'card-error',
                    'charge': err.charge_processor_key,
                    'details': err.processor_details(),
                    'organization': customer.slug,
                    'amount': amount, 'unit': unit})
            raise
        except ProcessorError as err:
            # An error from the processor which indicates the logic might be
            # incorrect, the network down, etc. We want to know about it right
            # away.
            LOGGER.error("ProcessorError for charge of %d cents to %s\n" % (
                amount, customer) + extract_full_exception_stack(err))
            # We are going to rollback because of the ``transaction.atomic``
            # in ``checkout`` so let's reset the processor_card_key.
            customer.processor_card_key = prev_processor_card_key
            raise


@python_2_unicode_compatible
class Charge(models.Model):
    """
    Keep track of charges that have been emitted by the app.
    We save the name of the card, last4 and expiration date so we are able
    to present a receipt usable for expenses re-imbursement.
    """
    CREATED = 0
    DONE = 1
    FAILED = 2
    DISPUTED = 3
    CHARGE_STATES = {
        (CREATED, 'created'),
        (DONE, 'done'),
        (FAILED, 'failed'),
        (DISPUTED, 'disputed')
    }

    objects = ChargeManager()

    created_at = models.DateTimeField(
        help_text=_("date/time of creation in ISO format"))
    created_by = models.ForeignKey(
        settings.AUTH_USER_MODEL, null=True, on_delete=models.PROTECT,
        db_column='user_id')
    amount = models.PositiveIntegerField(default=0,
        help_text=_("total amount in cents (i.e. 100ths) of unit"))
    unit = models.CharField(max_length=3, default=settings.DEFAULT_UNIT,
        help_text=_("three-letter ISO 4217 code for currency unit (ex: usd)"))
    customer = models.ForeignKey(Organization, on_delete=models.PROTECT,
        help_text=_("organization charged"))
    description = models.TextField(null=True,
        help_text=_("description for the Charge as appears on billing"\
            " statements"))
    last4 = models.PositiveSmallIntegerField(
        help_text=_("last 4 digits of the credit card used"))
    exp_date = models.DateField(
        help_text=_("expiration date of the credit card used"))
    card_name = models.CharField(max_length=50, null=True)
    processor = models.ForeignKey('Organization', on_delete=models.PROTECT,
        related_name='charges')
    processor_key = models.SlugField(unique=True, db_index=True)
    state = models.PositiveSmallIntegerField(
        choices=CHARGE_STATES, default=CREATED,
        help_text=_("current state ('created', 'done', 'failed', 'disputed')"))
    extra = settings.get_extra_field_class()(null=True,
        help_text=_("Extra meta data (can be stringify JSON)"))

    # XXX unique together paid and invoiced.
    # customer and invoiced_items account payble should match.

    def __str__(self):
        return str(self.processor_key)

    @property
    def price(self):
        return Price(self.amount, self.unit)

    @property
    def state_string(self):
        return self.get_state_display()

    @property
    def line_items(self):
        """
        In most cases, use the ``line_items`` property instead of
        the ``charge_items`` because the order in which the records
        are returned is not guarenteed by SQL.
        This is important when identifying line items by an index.
        """
        return self.charge_items.order_by('id')

    @property
    def processor_backend(self):
        if not hasattr(self, '_processor_backend'):
            #pylint:disable=no-member
            self._processor_backend = self.broker.processor_backend
        return self._processor_backend

    @property
    def invoiced_total(self):
        """
        Returns the total amount of all invoiced items.
        """
        balances = sum_dest_amount(Transaction.objects.filter(
            invoiced_item__charge=self))
        if len(balances) > 1:
            raise ValueError(_("balances with multiple currency units (%s)") %
                str(balances))
        # `sum_dest_amount` guarentees at least one result.
        amount = balances[0]['amount']
        unit = balances[0]['unit']
        return Price(amount, unit)

    @property
    def is_disputed(self):
        return self.state == self.DISPUTED

    @property
    def is_failed(self):
        return self.state == self.FAILED

    @property
    def is_paid(self):
        return self.state == self.DONE

    @property
    def is_progress(self):
        return self.state == self.CREATED

    @property
    def refunded(self):
        """
        All ``Transaction`` which are part of a refund for this ``Charge``.
        """
        return Transaction.objects.by_charge(self).filter(
            orig_account=Transaction.REFUNDED)

    def capture(self):
        # XXX Create transaction
        signals.charge_updated.send(sender=__name__, charge=self, user=None)

    @property
    def broker(self):
        """
        All the invoiced items on this charge must be related to the same
        broker ``Organization``.
        """
        #pylint: disable=no-member
        providers = Transaction.objects.providers([charge_item.invoiced
            for charge_item in self.charge_items.all()])
        nb_providers = len(providers)
        assert nb_providers <= 1
        if nb_providers:
            # So it does not look weird when we are testing receipts
            return get_broker()
        return providers[0]

    def dispute_created(self):
        #pylint: disable=too-many-locals
        assert self.state == self.DONE
        created_at = datetime_or_now()
        balances = sum_orig_amount(self.refunded)
        if len(balances) > 1:
            raise ValueError(_("balances with multiple currency units (%s)") %
                str(balances))
        # `sum_orig_amount` guarentees at least one result.
        previously_refunded = balances[0]['amount']
        refund_available = self.amount - previously_refunded
        charge_available_amount, provider_unit, \
            charge_fee_amount, processor_unit \
            = self.processor_backend.charge_distribution(self)
        corrected_available_amount = charge_available_amount
        corrected_fee_amount = charge_fee_amount
        providers = set([])
        with transaction.atomic():
            updated = Charge.objects.select_for_update(nowait=True).filter(
                pk=self.pk, state=self.DONE).update(state=self.DISPUTED)
            if not updated:
                raise DatabaseError(
                    "Charge is currently being updated by another transaction")
            for charge_item in self.line_items:
                refunded_amount = min(refund_available,
                    charge_item.invoiced.dest_amount)
                provider = charge_item.invoiced.orig_organization
                if not provider in providers:
                    provider.create_processor_fee(
                        self.processor_backend.dispute_fee(self.amount),
                        Transaction.CHARGEBACK,
                        event_id=get_charge_event_id(self),
                        created_at=created_at)
                    providers |= set([provider])
                charge_item.create_refund_transactions(
                    refunded_amount,
                    charge_available_amount, charge_fee_amount,
                    corrected_available_amount, corrected_fee_amount,
                    created_at=created_at, provider_unit=provider_unit,
                    processor_unit=processor_unit,
                    refund_type=Transaction.CHARGEBACK)
                refund_available -= refunded_amount
        # We did a `select_for_update` earlier on but that did not change
        # in state of the `self` currently in memory.
        self.state = self.DISPUTED
        signals.charge_updated.send(sender=__name__, charge=self, user=None)

    def dispute_updated(self):
        with transaction.atomic():
            Charge.objects.select_for_update(nowait=True).filter(
                pk=self.pk).update(state=self.DISPUTED)
        # We did a `select_for_update` earlier on but that did not change
        # in state of the `self` currently in memory.
        self.state = self.DISPUTED
        signals.charge_updated.send(sender=__name__, charge=self, user=None)

    def dispute_lost(self):
        with transaction.atomic():
            Charge.objects.select_for_update(nowait=True).filter(
                pk=self.pk).update(state=self.FAILED)
        # We did a `select_for_update` earlier on but that did not change
        # in state of the `self` currently in memory.
        self.state = self.FAILED
        signals.charge_updated.send(sender=__name__, charge=self, user=None)

    def dispute_won(self):
        assert self.state == self.DISPUTED
        with transaction.atomic():
            updated = Charge.objects.select_for_update(nowait=True).filter(
                pk=self.pk, state=self.DISPUTED).update(state=self.DONE)
            if not updated:
                raise DatabaseError(
                    "Charge is currently being updated by another transaction")
            for reverted in Transaction.objects.by_charge(self).filter(
                    dest_account=Transaction.CHARGEBACK):
                Transaction.objects.create(
                    event_id=reverted.event_id,
                    descr='%s - reverted' % reverted.descr,
                    created_at=reverted.created_at,
                    dest_unit=reverted.orig_unit,
                    dest_amount=reverted.orig_amount,
                    dest_account=reverted.orig_account,
                    dest_organization=reverted.orig_organization,
                    orig_unit=reverted.dest_unit,
                    orig_amount=reverted.dest_amount,
                    orig_account=reverted.dest_account,
                    orig_organization=reverted.dest_organization)
        # We did a `select_for_update` earlier on but that did not change
        # in state of the `self` currently in memory.
        self.state = self.DONE
        signals.charge_updated.send(sender=__name__, charge=self, user=None)

    def failed(self):
        assert self.state == self.CREATED
        with transaction.atomic():
            updated = Charge.objects.select_for_update(nowait=True).filter(
                pk=self.pk, state=self.CREATED).update(state=self.FAILED)
            if not updated:
                raise DatabaseError(
                    "Charge is currently being updated by another transaction")
        # We did a `select_for_update` earlier on but that did not change
        # in state of the `self` currently in memory.
        self.state = self.FAILED
        signals.charge_updated.send(sender=__name__, charge=self, user=None)

    def payment_successful(self):
        """
        When a charge through the payment processor is sucessful,
        a unique ``Transaction`` records the charge through the processor.
        The amount of the charge is then redistributed to the providers
        (minus processor fee)::

            ; Record the charge

            yyyy/mm/dd cha_***** charge event
                processor:Funds                          charge_amount
                subscriber:Liability

            ; Compensate for atomicity of charge record (when necessary)

            yyyy/mm/dd sub_***** invoiced-item event
                subscriber:Liability           min(invoiced_item_amount,
                subscriber:Payable                      balance_payable)

            ; Distribute processor fee and funds to the provider

            yyyy/mm/dd cha_***** processor fee paid by provider
                provider:Expenses                        processor_fee
                processor:Backlog

            yyyy/mm/dd sub_***** distribution to provider (backlog accounting)
                provider:Receivable                      plan_amount
                provider:Backlog

            yyyy/mm/dd cha_***** distribution to provider
                provider:Funds                           distribute_amount
                processor:Funds

        Example::

            2014/09/10 Charge ch_ABC123 on credit card of xia
                stripe:Funds                           $179.99
                xia:Liability

            2014/09/10 Keep a balanced ledger
                xia:Liability                          $179.99
                xia:Payable

            2014/09/10 Charge ch_ABC123 processor fee for open-space
                cowork:Expenses                         $5.22
                stripe:Backlog

            2014/09/10 Charge ch_ABC123 distribution for open-space
                cowork:Receivable                     $179.99
                cowork:Backlog

            2014/09/10 Charge ch_ABC123 distribution for open-space
                cowork:Funds                          $174.77
                stripe:Funds
        """
        #pylint: disable=too-many-locals
        assert self.state == self.CREATED
        with transaction.atomic():
            # up at the top of this method so that we bail out quickly, before
            # we start to mistakenly enter the charge and distributions a second
            # time on two rapid fire `Charge.retrieve()` calls.
            updated = Charge.objects.select_for_update(nowait=True).filter(
                pk=self.pk, state=self.CREATED).update(state=self.DONE)
            if not updated:
                raise DatabaseError(
                    "Charge is currently being updated by another transaction")

            # Example:
            # 2014/01/15 charge on xia card
            #     stripe:Funds                                 15800
            #     xia:Liability
            total_distribute_amount, funds_unit, \
                total_fee_amount, processor_funds_unit \
                = self.processor_backend.charge_distribution(self)

            charge_transaction = Transaction.objects.create(
                event_id=get_charge_event_id(self),
                descr=self.description,
                created_at=self.created_at,
                dest_unit=self.unit,
                # XXX provider and processor must have same units.
                dest_amount=self.amount,
                dest_account=Transaction.FUNDS,
                dest_organization=self.processor,
                orig_unit=self.unit,
                orig_amount=self.amount,
                orig_account=Transaction.LIABILITY,
                orig_organization=self.customer)
            # Once we have created a transaction for the charge, let's
            # redistribute the funds to their rightful owners.
            for charge_item in self.charge_items.all():
                invoiced_item = charge_item.invoiced

                # If there is still an amount on the ``Payable`` account,
                # we create Payable to Liability transaction in order to correct
                # the accounts amounts. This is a side effect of the atomicity
                # requirement for a ``Transaction`` associated to a ``Charge``.
                balance = Transaction.objects.get_event_balance(
                    invoiced_item.event_id, account=Transaction.PAYABLE)
                balance_payable = balance['amount']
                if balance_payable > 0:
                    available = min(invoiced_item.dest_amount, balance_payable)
                    # Example:
                    # 2014/01/15 keep a balanced ledger
                    #     xia:Liability                                 15800
                    #     xia:Payable
                    Transaction.objects.create(
                        event_id=invoiced_item.event_id,
                        created_at=self.created_at,
                        descr=humanize.DESCRIBE_DOUBLE_ENTRY_MATCH,
                        dest_unit=invoiced_item.dest_unit,
                        dest_amount=available,
                        dest_account=Transaction.LIABILITY,
                        dest_organization=invoiced_item.dest_organization,
                        orig_unit=invoiced_item.dest_unit,
                        orig_amount=available,
                        orig_account=Transaction.PAYABLE,
                        orig_organization=invoiced_item.dest_organization)

                # XXX event_id is used for provider and in description.
                event = None
                event_id = invoiced_item.event_id
                if invoiced_item.event_id:
                    event = invoiced_item.get_event()
                if event:
                    provider = event.provider
                else:
                    provider = get_broker()
                orig_item_amount = invoiced_item.dest_amount
                # Has long as we have only one item and charge/funds are using
                # same unit, multiplication and division are carefully crafted
                # to keep full precision.
                # XXX to check with transfer btw currencies and multiple items.
                # integer division
                orig_fee_amount = (orig_item_amount * total_fee_amount
                    // (total_distribute_amount + total_fee_amount))
                assert isinstance(orig_fee_amount, six.integer_types)
                orig_distribute_amount = orig_item_amount - orig_fee_amount
                # integer division
                fee_amount = ((total_fee_amount * orig_item_amount
                               // self.amount))
                assert isinstance(fee_amount, six.integer_types)
                # integer division
                distribute_amount = (
                    total_distribute_amount * orig_item_amount // self.amount)
                assert isinstance(distribute_amount, six.integer_types)
                LOGGER.debug("payment_successful(charge=%s) distribute: %d %s,"\
                 " fee: %d %s out of total distribute: %d %s, total fee: %d %s",
                    self.processor_key, distribute_amount, funds_unit,
                    fee_amount, processor_funds_unit,
                    total_distribute_amount, funds_unit,
                    total_fee_amount, processor_funds_unit)
                if fee_amount > 0:
                    # Example:
                    # 2014/01/15 fee to cowork
                    #     cowork:Expenses                             900
                    #     stripe:Backlog
                    charge_item.invoiced_fee = Transaction.objects.create(
                        created_at=self.created_at,
                        descr=humanize.DESCRIBE_CHARGED_CARD_PROCESSOR % {
                            'charge': self.processor_key, 'event': event_id},
                        event_id=get_charge_event_id(self),
                        dest_unit=funds_unit,
                        dest_amount=fee_amount,
                        dest_account=Transaction.EXPENSES,
                        dest_organization=provider,
                        orig_unit=self.unit,
                        orig_amount=orig_fee_amount,
                        orig_account=Transaction.BACKLOG,
                        orig_organization=self.processor)
                    # pylint:disable=no-member
                    self.processor.funds_balance += fee_amount
                    self.processor.save()

                # Example:
                # 2014/01/15 distribution due to cowork
                #     cowork:Receivable                             8000
                #     cowork:Backlog
                #
                # 2014/01/15 distribution due to cowork
                #     cowork:Funds                                  7000
                #     stripe:Funds
                Transaction.objects.create(
                    event_id=event_id,
                    created_at=self.created_at,
                    descr=humanize.DESCRIBE_CHARGED_CARD_PROVIDER % {
                            'charge': self.processor_key, 'event': event_id},
                    dest_unit=self.unit,
                    dest_amount=orig_item_amount,
                    dest_account=Transaction.RECEIVABLE,
                    dest_organization=provider,
                    orig_unit=funds_unit,
                    # XXX Just making sure we don't screw up rounding
                    # when using the same unit.
                    orig_amount=(distribute_amount + fee_amount
                        if self.unit != funds_unit else orig_item_amount),
                    orig_account=Transaction.BACKLOG,
                    orig_organization=provider)

                charge_item.invoiced_distribute = Transaction.objects.create(
                    event_id=get_charge_event_id(self),
                    created_at=self.created_at,
                    descr=humanize.DESCRIBE_CHARGED_CARD_PROVIDER % {
                            'charge': self.processor_key, 'event': event_id},
                    dest_unit=funds_unit,
                    dest_amount=distribute_amount,
                    dest_account=Transaction.FUNDS,
                    dest_organization=provider,
                    orig_unit=self.unit,
                    orig_amount=orig_distribute_amount,
                    orig_account=Transaction.FUNDS,
                    orig_organization=self.processor)
                charge_item.save()
                provider.funds_balance += distribute_amount
                provider.save()

            invoiced_amount = self.invoiced_total.amount
            if invoiced_amount > self.amount:
                #pylint: disable=nonstandard-exception
                raise IntegrityError("The total amount of invoiced items for "\
                    "charge %s exceed the amount of the charge." %
                    self.processor_key)
            # We did a `select_for_update` earlier on but that did not change
            # in state of the `self` currently in memory.
            self.state = self.DONE
        signals.charge_updated.send(sender=__name__, charge=self, user=None)
        return charge_transaction

    def refund(self, linenum, refunded_amount=None, created_at=None, user=None):
        # XXX We donot currently supply a *description* for the refund.
        #pylint:disable=too-many-locals
        assert self.state == self.DONE

        # We do all computation and checks before starting to modify
        # the database to minimize the chances of getting into
        # an inconsistent state.
        #pylint: disable=no-member
        charge_item = self.line_items[linenum]
        invoiced_item = charge_item.invoiced
        if refunded_amount is None:
            refunded_amount = invoiced_item.dest_amount

        balances = sum_orig_amount(self.refunded)
        if len(balances) > 1:
            raise ValueError(_("balances with multiple currency units (%s)") %
                str(balances))
        # `sum_orig_amount` guarentees at least one result.
        previously_refunded = balances[0]['amount']
        refund_available = min(invoiced_item.dest_amount,
                               self.amount - previously_refunded)
        if refunded_amount > refund_available:
            raise InsufficientFunds(_("Cannot refund %(refund_required)s"\
" while there is only %(refund_available)s available on the line item.")
% {'refund_available': humanize.as_money(refund_available, self.unit),
   'refund_required': humanize.as_money(refunded_amount, self.unit)})

        charge_available_amount, provider_unit, \
            charge_fee_amount, processor_unit \
            = self.processor_backend.charge_distribution(
                self, refunded=previously_refunded)

        # We execute the refund on the processor backend here such that
        # the following call to ``processor_backend.charge_distribution``
        # returns the correct ``corrected_available_amount`` and
        # ``corrected_fee_amount``.
        self.processor_backend.refund_charge(self, refunded_amount)

        corrected_available_amount, provider_unit, \
            corrected_fee_amount, processor_unit \
            = self.processor_backend.charge_distribution(
                self, refunded=previously_refunded + refunded_amount)

        charge_item.create_refund_transactions(refunded_amount,
            charge_available_amount, charge_fee_amount,
            corrected_available_amount, corrected_fee_amount,
            created_at=created_at,
            provider_unit=provider_unit, processor_unit=processor_unit)
        username = str(user) if user is not None else '-'
        LOGGER.info("%s refunds %d %s on line item %d of charge %s to %s.",
            username, refunded_amount, self.unit, linenum, self, self.customer,
            extra={'event': 'refund', 'username': username,
                'customer': self.customer.slug,
                'charge': self.processor_key, 'linenum': linenum,
                'amount': refunded_amount, 'unit': self.unit})
        signals.charge_updated.send(sender=__name__, charge=self, user=user)

    def retrieve(self):
        """
        Retrieve the state of charge from the processor.
        """
        self.processor_backend.retrieve_charge(self)
        return self


class ChargeItemManager(models.Manager):

    def to_sync(self, user):
        """
        Returns charges which have been paid and a 3rd party asked
        to be notified about.
        """
        results = self.filter(Q(sync_on=user.username) | Q(sync_on=user.email)
            | Q(sync_on__in=Organization.objects.accessible_by(user).values(
                'slug').distinct()),
            charge__state=Charge.DONE, invoice_key__isnull=False)
        return results


@python_2_unicode_compatible
class ChargeItem(models.Model):
    """
    Keep track of each item invoiced within a ``Charge``.

    The pair (invoice_key, sync_on) is used by 3rd party services that
    need to synchronize their own database on the status of a charge been paid.
    The ``invoice_key`` is created by the 3rd party service and stored at the
    time the charge is created. When a ``User`` affiliated to the ``sync_on``
    account logs in, notification of the charge status are generated.
    """
    objects = ChargeItemManager()

    charge = models.ForeignKey(Charge, on_delete=models.PROTECT,
        related_name='charge_items')
    # XXX could be a ``Subscription`` or a balance.
    invoiced = models.ForeignKey('Transaction', on_delete=models.PROTECT,
        related_name='invoiced_item',
        help_text=_("transaction invoiced through this charge"))
    invoiced_fee = models.ForeignKey('Transaction', null=True,
        on_delete=models.PROTECT,
        related_name='invoiced_fee_item',
        help_text=_("fee transaction to process the transaction invoiced"\
" through this charge"))
    invoiced_distribute = models.ForeignKey('Transaction', null=True,
        on_delete=models.PROTECT,
        related_name='invoiced_distribute',
        help_text=_("transaction recording the distribution from processor"\
" to provider."))

    # 3rd party notification
    invoice_key = models.SlugField(db_index=True, null=True, blank=True)
    sync_on = models.CharField(max_length=255, null=True)

    class Meta:
        unique_together = ('charge', 'invoiced')

    def __str__(self):
        return '%s-%s' % (str(self.charge), str(self.invoiced))

    @property
    def refunded(self):
        """
        All ``Transaction`` which are part of a refund for this ``ChargeItem``.
        """
        return Transaction.objects.filter(
            event_id=get_charge_event_id(self.charge, self),
            orig_account=Transaction.REFUNDED)

    def create_refund_transactions(self, refunded_amount,
        charge_available_amount, charge_fee_amount,
        corrected_available_amount, corrected_fee_amount,
        created_at=None, provider_unit=None, processor_unit=None,
        refund_type=None):
        """
        Each ``ChargeItem`` can be partially refunded::

            yyyy/mm/dd cha_*****_*** refund to subscriber
                provider:Refund                          refunded_amount
                subscriber:Refunded

            yyyy/mm/dd cha_*****_*** refund of processor fee
                processor:Refund                         processor_fee
                processor:Funds

            yyyy/mm/dd cha_*****_*** refund of processor fee
                processor:Refund                         distribute_amount
                provider:Funds

        ``Refund`` is replaced by ``Chargeback`` if the refund was initiated
        by a chargeback event.

        Example::

            2014/09/10 Charge ch_ABC123 refund for subscribe to open-space plan
                cowork:Refund                            $179.99
                xia:Refunded

            2014/09/10 Charge ch_ABC123 refund processor fee
                stripe:Refund                              $5.22
                stripe:Funds

            2014/09/10 Charge ch_ABC123 cancel distribution
                stripe:Refund                            $174.77
                cowork:Funds
        """
        #pylint:disable=too-many-locals,too-many-arguments,no-member
        created_at = datetime_or_now(created_at)
        if not refund_type:
            refund_type = Transaction.REFUND
        charge = self.charge
        processor = charge.processor
        invoiced_item = self.invoiced
        invoiced_fee = self.invoiced_fee
        provider = invoiced_item.orig_organization
        customer = invoiced_item.dest_organization
        invoiced_distribute = self.invoiced_distribute
        if not processor_unit:
            processor_unit = settings.DEFAULT_UNIT # XXX
        if not provider_unit:
            provider_unit = settings.DEFAULT_UNIT # XXX
        refunded_fee_amount = 0
        if invoiced_fee:
            refunded_fee_amount = min(
                charge_fee_amount - corrected_fee_amount,
                invoiced_fee.orig_amount)
        refunded_distribute_amount = \
            charge_available_amount - corrected_available_amount
        if invoiced_distribute:
            orig_distribute = "%d %s" % (invoiced_distribute.dest_amount,
                invoiced_distribute.dest_unit)
            refunded_distribute_amount = min(refunded_distribute_amount,
                invoiced_distribute.dest_amount)
        else:
            orig_distribute = 'N/A'
        # Implementation Note:
        # refunded_amount = refunded_distribute_amount + refunded_fee_amount

        LOGGER.debug(
            "create_refund_transactions(charge=%s, refund_amount=%d %s)"\
            " distribute: %d %s, fee: %d %s, available: %d %s, "\
            " orig_distribute: %s",
            charge.processor_key, refunded_amount, charge.unit,
            refunded_distribute_amount, provider_unit,
            refunded_fee_amount, processor_unit,
            charge_available_amount, charge.unit,
            orig_distribute)

        if refunded_distribute_amount > provider.funds_balance:
            raise InsufficientFunds(
                _("%(provider)s has %(funds_available)s of funds available."\
" %(funds_required)s are required to refund \"%(descr)s\"") % {
    'provider': provider,
    'funds_available': humanize.as_money(provider.funds_balance, provider_unit),
    'funds_required': humanize.as_money(
        refunded_distribute_amount, provider_unit),
    'descr': invoiced_item.descr})

        with transaction.atomic():
            # Record the refund from provider to subscriber
            descr = humanize.DESCRIBE_CHARGED_CARD_REFUND % {
                'charge': charge.processor_key,
                'refund_type': refund_type.lower(),
                'descr': invoiced_item.descr}
            Transaction.objects.create(
                event_id=get_charge_event_id(self.charge, self),
                descr=descr,
                created_at=created_at,
                dest_unit=provider_unit,
                dest_amount=refunded_distribute_amount + refunded_fee_amount,
                dest_account=refund_type,
                dest_organization=provider,
                orig_unit=charge.unit,
                orig_amount=refunded_amount,
                orig_account=Transaction.REFUNDED,
                orig_organization=customer)

            if invoiced_fee:
                # Refund the processor fee (if exists)
                Transaction.objects.create(
                    event_id=get_charge_event_id(self.charge, self),
                    # The Charge id is already included in the description here.
                    descr=invoiced_fee.descr.replace(
                        'processor fee', 'refund processor fee'),
                    created_at=created_at,
                    dest_unit=processor_unit,
                    dest_amount=refunded_fee_amount,
                    dest_account=refund_type,
                    dest_organization=processor,
                    orig_unit=processor_unit,
                    orig_amount=refunded_fee_amount,
                    orig_account=Transaction.FUNDS,
                    orig_organization=processor)
                processor.funds_balance -= refunded_fee_amount
                processor.save()

            # cancel payment to provider
            Transaction.objects.create(
                event_id=get_charge_event_id(self.charge, self),
                descr=descr,
                created_at=created_at,
                dest_unit=processor_unit,
                dest_amount=refunded_distribute_amount,
                dest_account=refund_type,
                dest_organization=processor,
                orig_unit=provider_unit,
                orig_amount=refunded_distribute_amount,
                orig_account=Transaction.FUNDS,
                orig_organization=provider)
            provider.funds_balance -= refunded_distribute_amount
            provider.save()


class CouponManager(models.Manager):

    def active(self, organization, code, at_time=None):
        at_time = datetime_or_now(at_time)
        return self.filter(
            Q(ends_at__isnull=True) | Q(ends_at__gt=at_time),
            code__iexact=code, # case incensitive search.
            organization=organization)


@python_2_unicode_compatible
class Coupon(models.Model):
    """
    Coupons are used on invoiced to give a rebate to a customer.
    """
    #pylint: disable=super-on-old-class
    objects = CouponManager()

    created_at = models.DateTimeField(auto_now_add=True,
        help_text=_("date/time of creation in ISO format"))
    code = models.SlugField(
        help_text=_("unique identifier per provider, typically used in URLs"))
    description = models.TextField(null=True, blank=True,
        help_text=_("free-form text description for the Coupon"))
    percent = models.PositiveSmallIntegerField(default=0,
        validators=[MaxValueValidator(100)],
        help_text=_("percentage discounted"))
    # restrict use in scope
    organization = models.ForeignKey(Organization, on_delete=models.CASCADE,
        help_text=_("coupon will only apply to purchased plans"\
            " from this provider"))
    plan = models.ForeignKey('saas.Plan', on_delete=models.CASCADE, null=True,
        blank=True, help_text=_("coupon will only apply to this plan"))
    # restrict use in time and count.
    ends_at = models.DateTimeField(null=True, blank=True,
        help_text=_("date/time in ISO format at which the code expires"\
            " to purchase subscriptions"))
    nb_attempts = models.IntegerField(null=True, blank=True,
        help_text=_("number of times the coupon can be used"))
    extra = settings.get_extra_field_class()(null=True,
        help_text=_("Extra meta data (can be stringify JSON)"))

    class Meta:
        unique_together = ('organization', 'code')

    def __str__(self):
        return '%s-%s' % (self.organization, self.code)

    @property
    def provider(self):
        return self.organization

    def is_valid(self, plan, at_time=None):
        """
        Returns ``True`` if the ``Coupon`` can sucessfuly be applied
        to purchase this plan.
        """
        at_time = datetime_or_now(at_time)
        valid_plan = (not self.plan or self.plan == plan)
        valid_time = (not self.ends_at or self.ends_at < at_time)
        valid_attempts = (self.nb_attempts is None or self.nb_attempts > 0)
        valid_organization = (self.organization == plan.organization)
        return (valid_plan or valid_time or valid_attempts
            or valid_organization)

    def save(self, force_insert=False, force_update=False, using=None,
             update_fields=None):
        if not self.created_at:
            self.created_at = datetime_or_now()
        # Implementation Note:
        # We want ``ends_at`` on a newly created ``Coupon`` to defaults
        # to an expiration date, yet we want to force an update on the Coupon
        # to enable a "never" expiration date. We can't enable both semantics
        # through ``ends_at == None``, so the serializer ``perform_update``
        # explicitely set ends_at to 'never' (not a datetime instance).
        if self.ends_at:
            if str(self.ends_at) == 'never':
                self.ends_at = None
        else:
            self.ends_at = self.created_at + datetime.timedelta(days=30)
        super(Coupon, self).save(force_insert=force_insert,
             force_update=force_update, using=using,
             update_fields=update_fields)


class PlanManager(models.Manager):

    def as_buy_periods(self, descr):
        """
        Returns a triplet (plan, ends_at, nb_periods) from a string
        formatted with DESCRIBE_BUY_PERIODS.
        """
        plan = None
        nb_periods = 0
        ends_at = datetime_or_now()
        look = re.match(humanize.DESCRIBE_BUY_PERIODS % {
                'plan': r'(?P<plan>\S+)',
                'ends_at': r'(?P<ends_at>\d\d\d\d/\d\d/\d\d)',
                'humanized_periods': r'(?P<nb_periods>\d+).*'}, descr)
        if look:
            try:
                plan = self.get(slug=look.group('plan'))
            except Plan.DoesNotExist:
                plan = None
            ends_at = datetime_or_now(datetime.datetime.strptime(
                look.group('ends_at'), '%Y/%m/%d'))
            nb_periods = int(look.group('nb_periods'))
        return (plan, ends_at, nb_periods)

    @staticmethod
    def provider(plans):
        """
        If all plans are from the same provider, return it otherwise
        return the site broker.
        """
        result = None
        for plan in plans:
            if not result:
                result = plan.organization
            elif result != plan.organization:
                result = get_broker()
                break
        if not result:
            result = get_broker()
        return result


@python_2_unicode_compatible
class Plan(SlugTitleMixin, models.Model):
    """
    Recurring billing plan.

    The ``slug`` field is used as a unique identifier for the ``Plan`` when
    interacting with the external World (i.e. URLs). The ``title`` and
    ``description`` fields are human-readable information about the ``Plan``.

    By default, any organization can subscribe to a plan through the checkout
    pipeline. In cases where a manager of the provider must approve
    the subscription before the subscriber can continue, ``optin_on_request``
    should be set to ``True``. Reciprocally when a provider's manager initiates
    the subscription of an organization to one of the provider's plan,
    the subscription, it is effective immediately when ``skip_optin_on_grant``
    is ``True``, otherwise the subscription is effective only
    after the subscriber explicitely accepts the grant.
    """
    objects = PlanManager()

    UNSPECIFIED = 0
    HOURLY = 1
    DAILY = 2
    WEEKLY = 3
    MONTHLY = 4
    YEARLY = 5

    INTERVAL_CHOICES = [
        (HOURLY, "HOURLY"),
        (DAILY, "DAILY"),
        (WEEKLY, "WEEKLY"),
        (MONTHLY, "MONTHLY"),
        (YEARLY, "YEARLY"),
        ]

    PRICE_ROUND_NONE = 0
    PRICE_ROUND_WHOLE = 1
    PRICE_ROUND_99 = 2

    slug = models.SlugField(unique=True)
    title = models.CharField(max_length=50, null=True)
    description = models.TextField()
    is_active = models.BooleanField(default=False)
    is_not_priced = models.BooleanField(default=False)
    created_at = models.DateTimeField(auto_now_add=True)
    discontinued_at = models.DateTimeField(null=True, blank=True)
    organization = models.ForeignKey(Organization, on_delete=models.CASCADE,
        related_name='plans')
    unit = models.CharField(max_length=3, default=settings.DEFAULT_UNIT)
    # on creatiion of a subscription
    skip_optin_on_grant = models.BooleanField(default=False)
    optin_on_request = models.BooleanField(default=False)
    setup_amount = models.PositiveIntegerField(default=0,
        help_text=_('One-time charge amount (in cents).'))
    # period billing
    period_amount = models.PositiveIntegerField(default=0,
        help_text=_('Recurring amount per period (in cents).'))
    transaction_fee = models.PositiveIntegerField(default=0,
        help_text=_('Fee per transaction (in per 10000).'))
    interval = models.PositiveSmallIntegerField(
        choices=INTERVAL_CHOICES, default=YEARLY)
    period_length = models.PositiveSmallIntegerField(default=1,
        help_text=_('Natural number of months/years/etc. before the plan ends'))
    unlock_event = models.CharField(max_length=128, null=True, blank=True,
        help_text=_('Payment required to access full service'))
    advance_discount = models.PositiveIntegerField(default=333,
        validators=[MaxValueValidator(10000)], # 100.00%
        help_text=_('incr discount for payment of multiple periods (in %%).'))
    # end game
    length = models.PositiveSmallIntegerField(null=True, blank=True,
        help_text=_('Number of intervals the plan before the plan ends.'))
    auto_renew = models.BooleanField(default=True)
    # Pb with next : maybe create an other model for it
    next_plan = models.ForeignKey("Plan", null=True, on_delete=models.CASCADE,
        blank=True)
    extra = settings.get_extra_field_class()(null=True,
        help_text=_("Extra meta data (can be stringify JSON)"))

    class Meta:
        unique_together = ('slug', 'organization')

    def __str__(self):
        return str(self.slug)

    @property
    def period_price(self):
        return Price(self.period_amount, self.unit)

    @property
    def setup_price(self):
        return Price(self.setup_amount, self.unit)

    def discounted_price(self, percentage):
        # integer division
        return Price((self.period_amount * (100 - percentage) // 100),
            self.unit)

    @property
    def yearly_amount(self):
        if self.interval == Plan.HOURLY:
            amount, _ = self.advance_period_amount(365 * 24)
        elif self.interval == Plan.DAILY:
            amount, _ = self.advance_period_amount(365)
        elif self.interval == Plan.WEEKLY:
            amount, _ = self.advance_period_amount(52)
        elif self.interval == Plan.MONTHLY:
            amount, _ = self.advance_period_amount(12)
        elif self.interval == Plan.YEARLY:
            amount, _ = self.advance_period_amount(1)
        return amount

    def advance_period_amount(self, nb_periods, rounding=PRICE_ROUND_WHOLE):
        assert nb_periods > 0
        discount_percent = self.advance_discount * (nb_periods - 1)
        if discount_percent >= 9999:
            # Hardcode to a maximum of 99.99% discount
            discount_percent = 9999
            # integer division
            return -1, discount_percent // 100
        # integer division
        discount_amount = (self.period_amount * nb_periods
                * (10000 - discount_percent) // 10000)
        if rounding == self.PRICE_ROUND_WHOLE:
            discount_amount += 100 - discount_amount % 100
        elif rounding == self.PRICE_ROUND_99:
            discount_amount += 99 - discount_amount % 100
        # integer division
        return discount_amount, discount_percent // 100

    def first_periods_amount(self, discount_percent=0, nb_natural_periods=1,
                              prorated_amount=0):
        # XXX integer division?
        amount = int((prorated_amount
            + (self.period_amount * nb_natural_periods))
            * (100 - discount_percent) // 100)
        return amount

    @staticmethod
    def get_natural_period(nb_periods, interval):
        result = None
        if interval == Plan.HOURLY:
            result = relativedelta(hours=1 * nb_periods)
        elif interval == Plan.DAILY:
            result = relativedelta(days=1 * nb_periods)
        elif interval == Plan.WEEKLY:
            result = relativedelta(days=7 * nb_periods)
        elif interval == Plan.MONTHLY:
            result = relativedelta(months=1 * nb_periods)
        elif interval == Plan.YEARLY:
            result = relativedelta(years=1 * nb_periods)
        return result

    def natural_period(self, nb_periods=1):
        return self.get_natural_period(nb_periods, self.interval)

    def end_of_period(self, start_time, nb_periods=1):
        result = start_time
        if nb_periods:
            # In case of a ``SETTLED``, *nb_periods* will be ``None``
            # since the description does not (should not) allow us to
            # extend the subscription length.
            natural = self.natural_period(nb_periods)
            if natural:
                result += natural
        return result

    def start_of_period(self, end_time, nb_periods=1):
        return self.end_of_period(end_time, nb_periods=-nb_periods)

    @property
    def printable_name(self):
        """
        Returns a printable human-readable title for the plan.
        """
        if self.title:
            return self.title
        return self.slug

    def humanize_period(self, nb_periods):
        result = None
        if self.interval == self.HOURLY:
            result = '%d hour' % nb_periods
        elif self.interval == self.DAILY:
            result = '%d day' % nb_periods
        elif self.interval == self.WEEKLY:
            result = '%d week' % nb_periods
        elif self.interval == self.MONTHLY:
            result = '%d month' % nb_periods
        elif self.interval == self.YEARLY:
            result = '%d year' % nb_periods
        if result and nb_periods > 1:
            result += 's'
        return result

    def period_number(self, text):
        """
        This method is the reverse of ``humanize_period``. It will extract
        a number of periods from a text.
        """
        result = None
        if self.interval == self.HOURLY:
            pat = r'(\d+)(\s|-)hour'
        elif self.interval == self.DAILY:
            pat = r'(\d+)(\s|-)day'
        elif self.interval == self.WEEKLY:
            pat = r'(\d+)(\s|-)week'
        elif self.interval == self.MONTHLY:
            pat = r'(\d+)(\s|-)month'
        elif self.interval == self.YEARLY:
            pat = r'(\d+)(\s|-)year'
        else:
            raise ValueError(_("period type %d is not defined.")
                % self.interval)
        look = re.search(pat, text)
        if look:
            try:
                result = int(look.group(1))
            except ValueError:
                pass
        return result

    def prorate_transaction(self, amount):
        """
        Hosting service paid through a transaction fee.
        """
        # integer division
        return (amount * self.transaction_fee) // 10000

    def prorate_period(self, start_time, end_time):
        """
        Return the pro-rate recurring amount for a period
        [start_time, end_time[.

        If end_time - start_time >= interval period, the value
        returned is undefined.
        """
        if self.interval == self.HOURLY:
            # Hourly: fractional period is in minutes.
            # XXX integer division?
            fraction = (end_time - start_time).seconds // 3600
        elif self.interval == self.DAILY:
            # Daily: fractional period is in hours.
            # XXX integer division?
            fraction = ((end_time - start_time).seconds // (3600 * 24))
        elif self.interval == self.WEEKLY:
            # Weekly, fractional period is in days.
            # XXX integer division?
            fraction = (end_time.date() - start_time.date()).days // 7
        elif self.interval == self.MONTHLY:
            # Monthly: fractional period is in days.
            # We divide by the maximum number of days in a month to
            # the advantage of a customer.
            # XXX integer division?
            fraction = (end_time.date() - start_time.date()).days // 31
        elif self.interval == self.YEARLY:
            # Yearly: fractional period is in days.
            # We divide by the maximum number of days in a year to
            # the advantage of a customer.
            # XXX integer division?
            fraction = (end_time.date() - start_time.date()).days // 366
        # Round down to the advantage of a customer.
        return int(self.period_amount * fraction)


@receiver(post_save, sender=Plan)
def on_plan_post_save(sender, instance, created, raw, **kwargs):
    #pylint:disable=unused-argument
    if not raw:
        if created:
            signals.plan_created.send(sender=sender, plan=instance)
        else:
            signals.plan_updated.send(sender=sender, plan=instance)


@python_2_unicode_compatible
class UseCharge(SlugTitleMixin, models.Model):
    """
    Additional use charges on a ``Plan``.
    """

    slug = models.SlugField(unique=True)
    title = models.CharField(max_length=50, null=True)
    description = models.TextField()
    created_at = models.DateTimeField(auto_now_add=True)
    plan = models.ForeignKey(Plan, on_delete=models.CASCADE,
        related_name='use_charges')
    use_amount = models.PositiveIntegerField(default=0)
    quota = models.PositiveIntegerField(default=0)
    extra = settings.get_extra_field_class()(null=True,
        help_text=_("Extra meta data (can be stringify JSON)"))

    class Meta:
        unique_together = ('slug', 'plan')

    def __str__(self):
        return str(self.slug)

    @property
    def use_price(self):
        return Price(self.use_amount, self.plan.unit)


class CartItemManager(models.Manager):

    def get_cart(self, user, *args, **kwargs):
        # Order by plan then id so the order is consistent between
        # billing/cart(-.*)/ pages.
        return self.filter(user=user, recorded=False,
            *args, **kwargs).order_by('plan', 'id')

    def by_claim_code(self, claim_code, *args, **kwargs):
        # Order by plan then id so the order is consistent between
        # billing/cart(-.*)/ pages.
        return self.filter(claim_code=claim_code, recorded=False,
            user__isnull=True, *args, **kwargs).order_by('plan', 'id')

    @staticmethod
    def provider(cart_items):
        return Plan.objects.provider(
            [cart_item.plan for cart_item in cart_items])

    def redeem(self, user, coupon_code, created_at=None):
        """
        Apply a *coupon* to all items in a cart that accept it.
        """
        at_time = datetime_or_now(created_at)
        coupon_applied = False
        for item in self.get_cart(user):
            coupon = Coupon.objects.active(item.plan.organization, coupon_code,
                at_time=at_time).first()
            if coupon and coupon.is_valid(item.plan, at_time=at_time):
                coupon_applied = True
                item.coupon = coupon
                item.save()
        return coupon_applied


@python_2_unicode_compatible
class CartItem(models.Model):
    """
    A user (authenticated or anonymous) shops for plans by adding them
    to her cart. When placing an order, the user is presented with the billing
    account (``Organization``) those items apply to.

    Historical Note: The billing account was previously required at the time
    the item is added to the cart. The ``cart_items`` is the only extra state
    kept in the session, and kept solely for anonymous users. We do not store
    the billing account in the session. It is retrieved from the url. As a
    result the billing account (i.e. an ``Organization``) is set when an
    order is placed, not when the item is added to the cart.

    Another Historical Note: If we allow a user to buy more periods at
    a bargain price, then ('user', 'plan', 'sync_on') should not be unique
    together. There should only be one ``CartItem`` not yet recorded
    with ('user', 'plan', 'sync_on') unique together.
    """
    objects = CartItemManager()

    created_at = models.DateTimeField(auto_now_add=True,
        help_text=_("date/time at which the item was added to the cart."))
    user = models.ForeignKey(settings.AUTH_USER_MODEL, null=True,
        on_delete=models.CASCADE,
        db_column='user_id', related_name='cart_items',
        help_text=_("user who added the item to the cart. ``None`` means"\
" the item could be claimed."))
    plan = models.ForeignKey(Plan, null=True,
        on_delete=models.CASCADE,
        help_text=_("item added to the cart (if plan)."))
    use = models.ForeignKey(UseCharge, null=True,
        on_delete=models.CASCADE,
        help_text=_("item added to the cart (if use charge)."))
    coupon = models.ForeignKey(Coupon, null=True,
        on_delete=models.CASCADE,
        blank=True, help_text=_("coupon to apply to the plan."))
    recorded = models.BooleanField(default=False,
        help_text=_("whever the item has been checked out or not."))

    # The following fields are for number of periods pre-paid in advance
    # or a quantity in UseCharge units.
    quantity = models.PositiveIntegerField(default=0,
        help_text=_("number of periods to be paid in advance"))

    # The following fields are used for the GroupBuy feature. They do not
    # refer to a User nor Organization key because those might not yet exist
    # at the time the CartItem is created.
    #
    # Items paid by user on behalf of a subscriber, that might or might not
    # already exist in the database, can be redeemed through a claim_code.
    # claim_code is also the field 3rd parties can use to store an invoice_key
    # that will be passed back on successful charge notifications.
    # `sync_on`` will be used for notifications. It needs to be a valid
    # User or Organization slug or an e-mail address.
    # XXX first_name / last_name should be a full_name because we only
    #     subscribes organization. On the other end an actual user needs
    #     to invited and the User model only supports first_name/last_name.
    first_name = models.CharField(_('first name'), max_length=30, blank=True,
        help_text=_("First name of the person that will benefit from"\
            " the subscription (GroupBuy)"))
    last_name = models.CharField(_('last name'), max_length=30, blank=True,
        help_text=_("Last name of the person that will benefit from"\
            " the subscription (GroupBuy)"))
    # XXX Explain sync_on and claim_code
    sync_on = models.CharField(max_length=255, null=True, blank=True)
    claim_code = models.SlugField(db_index=True, null=True, blank=True)

    def __str__(self):
        return '%s-%s' % (self.user, self.plan)

    @property
    def descr(self):
        result = '%s from %s' % (
            self.plan.printable_name, self.plan.organization.printable_name)
        if self.sync_on:
            full_name = ' '.join([self.first_name, self.last_name]).strip()
            result = 'Subscribe %s (%s) to %s' % (full_name,
                self.sync_on, result)
        return result

    @property
    def name(self):
        result = 'cart-%s' % self.plan.slug
        if self.sync_on:
            result = '%s-%s' % (result, quote(self.sync_on))
        return result


class SubscriptionManager(models.Manager):
    #pylint: disable=super-on-old-class

    def active_at(self, at_time, **kwargs):
        return self.valid_for(
            created_at__lte=at_time, ends_at__gt=at_time, **kwargs)

    def active_for(self, organization, ends_at=None, **kwargs):
        """
        Returns active subscriptions for *organization*
        """
        ends_at = datetime_or_now(ends_at)
        if isinstance(organization, Organization):
            return self.valid_for(
                organization=organization, ends_at__gte=ends_at, **kwargs)
        return self.valid_for(
            organization__slug=str(organization), ends_at__gt=ends_at, **kwargs)

    def active_with(self, provider, ends_at=None, **kwargs):
        """
        Returns a list of active subscriptions for which provider
        is the owner of the plan.
        """
        ends_at = datetime_or_now(ends_at)
        if isinstance(provider, Organization):
            return self.valid_for(
                plan__organization=provider, ends_at__gte=ends_at, **kwargs)
        return self.valid_for(
            plan__organization__slug=str(provider), ends_at__gte=ends_at,
            **kwargs)

    def churn_in_period(self, start_period, end_period, **kwargs):
        return self.valid_for(
            ends_at__gte=start_period, ends_at__lt=end_period, **kwargs)

    def create(self, **kwargs):
        if 'ends_at' not in kwargs:
            created_at = datetime_or_now(kwargs.get('created_at', None))
            plan = kwargs.get('plan')
            return super(SubscriptionManager, self).create(
                ends_at=plan.end_of_period(created_at), **kwargs)
        return super(SubscriptionManager, self).create(**kwargs)

    def get_by_event_id(self, event_id):
        """
        Returns a `Subscription` based on a `Transaction.event_id` key.
        """
        look = re.match(r'sub_(\d+)(_(\d+))?', event_id)
        assert look is not None   # We have a big pb if this is not
                                  # an subscription-formatted event_id
        return self.get(pk=int(look.group(1)))

    def new_instance(self, organization, plan, ends_at=None):
        #pylint: disable=no-self-use
        """
        New ``Subscription`` instance which is explicitely not in the db.
        """
        if ends_at is None:
            ends_at = plan.end_of_period(
                datetime_or_now(), nb_periods=plan.period_length)
        return Subscription(organization=organization, plan=plan,
            auto_renew=plan.auto_renew, ends_at=ends_at)

    def valid_for(self, **kwargs):
        """
        Returns valid (i.e. fully opted-in) subscriptions.
        """
        return self.filter(grant_key=None, request_key=None, **kwargs)


@python_2_unicode_compatible
class Subscription(models.Model):
    """
    ``Subscription`` represent a service contract (``Plan``) between
    two ``Organization``, a subscriber and a provider, that is paid
    by the subscriber to the provider over the lifetime of the subscription.

    When ``auto_renew`` is True, ``extend_subscriptions`` (usually called
    from a cron job) will invoice the organization for an additional period
    once the date reaches currenct end of subscription.

    Implementation Note:
    Even through (organization, plan) should be unique at any point in time,
    it is a little much to implement with PostgreSQL that for each
    (organization, plan), there should not be overlapping timeframe
    [created_at, ends_at[.
    """
    SEP = ':' # The separator must be a character which cannot be used in slugs.

    ACCEPTED = "ACCEPTED"
    DENIED = "DENIED"

    objects = SubscriptionManager()

    auto_renew = models.BooleanField(default=True,
        help_text=_("The subscription is set to auto-renew at the end of"\
        " the period"))
    created_at = models.DateTimeField(auto_now_add=True,
        help_text=_("date/time of creation in ISO format"))
    ends_at = models.DateTimeField(
        help_text=_("date/time when the subscription period currently ends"\
        " in ISO format"))
    description = models.TextField(null=True, blank=True,
        help_text=_("free-form text description for the subscription"))
    organization = models.ForeignKey(Organization, on_delete=models.CASCADE,
        help_text=_("organization subscribed to the plan"))
    plan = models.ForeignKey(Plan, on_delete=models.CASCADE,
        help_text=_("plan the organization is subscribed to"))
    request_key = models.CharField(max_length=40, null=True, blank=True)
    grant_key = models.CharField(max_length=40, null=True, blank=True)
    extra = settings.get_extra_field_class()(null=True,
        help_text=_("Extra meta data (can be stringify JSON)"))

    def __str__(self):
        return '%s%s%s' % (str(self.organization), Subscription.SEP,
            str(self.plan))

    @property
    def is_locked(self):
        Charge.objects.settle_customer_payments(self.organization)
        balance, _ = \
            Transaction.objects.get_subscription_statement_balance(self)
        return balance > 0

    @property
    def provider(self):
        return self.plan.organization

    def clipped_period_for(self, at_time=None):
        # Both lower and upper fall on an exact period multiple
        # from ``created_at``. This might not be the case for ``ends_at``.
        lower, upper = self.period_for(at_time=at_time)
        return (min(lower, self.ends_at), min(upper, self.ends_at))

    def period_for(self, at_time=None):
        """
        Returns the period [beg,end[ which includes ``at_time``.
        """
        at_time = datetime_or_now(at_time)
        delta = at_time - self.created_at
        if self.plan.interval == Plan.HOURLY:
            estimated = relativedelta(hours=delta.total_seconds() // 3600)
            period = relativedelta(hours=1)
        elif self.plan.interval == Plan.DAILY:
            estimated = relativedelta(days=delta.days)
            period = relativedelta(days=1)
        elif self.plan.interval == Plan.WEEKLY:
            # XXX integer division?
            estimated = relativedelta(days=delta.days // 7)
            period = relativedelta(days=7)
        elif self.plan.interval == Plan.MONTHLY:
            estimated = relativedelta(at_time, self.created_at)
            estimated.normalized()
            estimated = relativedelta(
                months=estimated.years * 12 + estimated.months)
            period = relativedelta(months=1)
        elif self.plan.interval == Plan.YEARLY:
            estimated = relativedelta(at_time, self.created_at)
            estimated.normalized()
            estimated = relativedelta(years=estimated.years)
            period = relativedelta(years=1)
        else:
            raise ValueError(_("period type %d is not defined.")
                % self.plan.interval)
        lower = self.created_at + estimated # rough estimate to start
        upper = self.created_at + (estimated + period)
        while not (lower <= at_time and at_time < upper):
            if at_time < lower:
                upper = lower
                lower = lower - period
            elif at_time >= upper:
                lower = upper
                upper = upper + period
        return lower, upper

    def _period_fraction(self, start, until, start_lower, start_upper):
        """
        Returns a [start, until[ interval as a fraction of the plan period.
        This method will not return the correct answer if [start, until[
        is longer than a plan period. Use ``nb_periods`` instead.
        """
        delta = relativedelta(until, start)
        if self.plan.interval == Plan.HOURLY:
            fraction = (until - start).total_seconds() / 3600.0
        elif self.plan.interval == Plan.DAILY:
            fraction = delta.hours / 24.0
        elif self.plan.interval == Plan.WEEKLY:
            fraction = delta.days / 7.0
        elif self.plan.interval == Plan.MONTHLY:
            # The number of days in a month cannot be reliably computed
            # from [start_lower, start_upper[ if those bounds cross the 1st
            # of a month.
            fraction = ((until - start).total_seconds()
                / (start_upper - start_lower).total_seconds())
        elif self.plan.interval == Plan.YEARLY:
            fraction = delta.months / 12.0
        return fraction

    def nb_periods(self, start=None, until=None):
        """
        Returns the number of completed periods at datetime ``until``
        since the subscription was created.
        """
        if start is None:
            start = self.created_at
        until = datetime_or_now(until)
        assert start < until
        start_lower, start_upper = self.period_for(start)
        until_lower, until_upper = self.period_for(until)
        LOGGER.debug("[%s,%s[ starts in period [%s,%s[ and ends in period"\
" [%s,%s[", start, until, start_lower, start_upper, until_lower, until_upper)
        partial_start_period = 0
        partial_end_period = 0
        if start_upper <= until_lower:
            delta = relativedelta(start_upper, until_lower)
            if self.plan.interval == Plan.HOURLY:
                # Integer division?
                estimated = (start_upper - until_lower).total_seconds() // 3600
            elif self.plan.interval == Plan.DAILY:
                estimated = delta.days
            elif self.plan.interval == Plan.WEEKLY:
                # Integer division?
                estimated = delta.days // 7
            elif self.plan.interval == Plan.MONTHLY:
                estimated = delta.months
            elif self.plan.interval == Plan.YEARLY:
                estimated = delta.years
            upper = self.plan.end_of_period(start_upper, nb_periods=estimated)
            if upper < until_lower:
                full_periods = estimated + 1
            else:
                full_periods = estimated
            # partial-at-start + full periods + partial-at-end
            partial_start_period_seconds = (start_upper - start).total_seconds()
            if partial_start_period_seconds > 0:
                partial_start_period = self._period_fraction(
                    start, start_upper, start_lower, start_upper)
            partial_end_period_seconds = (until - until_lower).total_seconds()
            if partial_end_period_seconds > 0:
                partial_end_period = self._period_fraction(
                    until_lower, until, until_lower, until_upper)
        else:
            # misnommer. We are returning a fraction of a period here since
            # [start,until[ is fully included in a single period.
            full_periods = self._period_fraction(
                start, until, start_lower, start_upper)
        LOGGER.debug("[nb_periods] %s + %s + %s",
            partial_start_period, full_periods, partial_end_period)
        return partial_start_period + full_periods + partial_end_period

    def charge_in_progress(self):
        queryset = Charge.objects.in_progress_for_customer(self.organization)
        if queryset.exists():
            return queryset.first()
        return None

    def unsubscribe_now(self):
        self.ends_at = datetime_or_now()
        self.auto_renew = False
        self.save()


class TransactionQuerySet(models.QuerySet):
    """
    Custom ``QuerySet`` for ``Transaction`` that provides useful queries.
    """

    def get_statement_balances(self, organization, until=None):
        until = datetime_or_now(until)
        dest_balances = self.filter(
            Q(dest_account=Transaction.PAYABLE)
            | Q(dest_account=Transaction.LIABILITY),
            dest_organization=organization,
            created_at__lt=until).values(
                'event_id', 'dest_unit').annotate(
                dest_balance=Sum('dest_amount'))
        orig_balances = self.filter(
            Q(orig_account=Transaction.PAYABLE)
            | Q(orig_account=Transaction.LIABILITY),
            orig_organization=organization,
            created_at__lt=until).values(
                'event_id', 'orig_unit').annotate(
                orig_balance=Sum('orig_amount'))
        dest_balance_per_events = {}
        for dest_balance in dest_balances:
            event_id = dest_balance['event_id']
            if event_id in dest_balance_per_events:
                # Because of the `GROUP BY` clause in the SQL query,
                # if the balance is already in the dictionary then
                # units are different on the same event.
                raise ValueError('dest balances until %s for event %s'\
                ' of %s have different unit (%s vs. %s).' % (
                    until, event_id, organization,
                    dest_balance_per_events[event_id].unit,
                    dest_balance['dest_unit']))
            dest_balance_per_events.update({
                event_id: Price(
                    dest_balance['dest_balance'], dest_balance['dest_unit'])})
        for orig_balance in orig_balances:
            event_id = orig_balance['event_id']
            dest_total = dest_balance_per_events.get(event_id,
                Price(0, orig_balance['orig_unit']))
            dest_balance = dest_total.amount
            dest_unit = dest_total.unit
            if orig_balance['orig_unit'] != dest_unit:
                raise ValueError(
'orig and dest balances until %s for event %s'\
' of %s have different unit (%s vs. %s).' % (until, event_id, organization,
                    dest_unit, orig_balance['orig_unit']))
            dest_balance_per_events.update({event_id: Price(
                dest_balance - orig_balance['orig_balance'], dest_unit)})
        balances = {}
        for event_id, balance in six.iteritems(dest_balance_per_events):
            if balance.amount != 0:
                balances.update({event_id: balance})
        return balances

    def get_statement_balance(self, organization, until=None):
        balances_per_unit = {}
        for val in six.itervalues(self.get_statement_balances(
                organization, until=until)):
            balances_per_unit.update({
                val.unit: balances_per_unit.get(val.unit, 0) + val.amount
            })
        balances = {}
        for unit, balance in six.iteritems(balances_per_unit):
            if balance != 0:
                balances.update({unit: balance})
        if len(balances) > 1:
            raise ValueError(
'Multiple balances at %s for %s with different units %s is not supported.' % (
    until, organization, ','.join(six.iterkeys(balances))))
        if balances:
            for unit, balance in six.iteritems(balances):
                # return first and only element
                return balance, unit
        return 0, settings.DEFAULT_UNIT


class TransactionManager(models.Manager):

    def get_queryset(self):
        return TransactionQuerySet(self.model, using=self._db)

    def by_charge(self, charge):
        """
        Returns all transactions associated to a charge.
        """
        return self.filter(event_id__in=[get_charge_event_id(charge)] + [
            get_charge_event_id(charge, item)
            for item in charge.charge_items.all()])

    def by_customer(self, organization):
        """
        Return transactions related to this organization, as a customer.
        """
        # If we include ``dest_account=Transaction.LIABILITY``, the entries
        # used to balance the ledger will also appear. We exclude all
        # entries with ``orig_account=Transaction.PAYABLE`` to compensate.
        return self.filter(
            (Q(dest_organization=organization)
             & (Q(dest_account=Transaction.PAYABLE)
                |Q(dest_account=Transaction.LIABILITY)))
            |(Q(orig_organization=organization)
              & (Q(orig_account=Transaction.LIABILITY)
                 | Q(orig_account=Transaction.REFUNDED)))).exclude(
                     orig_account=Transaction.PAYABLE)

    def by_organization(self, organization, account=None):
        """
        Returns all ``Transaction`` going in or out of an *account*
        for an *organization*.
        """
        if not account:
            account = Transaction.FUNDS
        return self.filter(
            # All transactions involving Funds
            ((Q(orig_organization=organization)
              & Q(orig_account=account))
            | (Q(dest_organization=organization)
              & Q(dest_account=account))))

    def by_subsciptions(self, subscriptions, at_time=None):
        """
        Returns a ``QuerySet`` of all transactions related to a set
        of subscriptions.
        """
        queryset = self.filter(
            dest_account=Transaction.PAYABLE,
            event_id__in=[get_sub_event_id(subscription)
                for subscription in subscriptions])
        if at_time:
            queryset = queryset.filter(created_at=at_time)
        return queryset.order_by('created_at')

    def offline_payment(self, subscription, amount,
                        descr=None, user=None, created_at=None):
        #pylint: disable=too-many-arguments
        """
        For an offline payment, we will record a sequence of ``Transaction``
        as if we went through a ``new_subscription_order`` followed by
        ``payment_successful`` and ``withdraw_funds`` while bypassing
        the processor.

        Thus an offline payment is recorded as follow::

            ; Record an order

            yyyy/mm/dd sub_***** description
                subscriber:Payable                       amount
                provider:Receivable

            ; Record the off-line payment

            yyyy/mm/dd (no event) charge event
                provider:Funds                           amount
                subscriber:Liability

            ; Compensate for atomicity of charge record (when necessary)

            yyyy/mm/dd sub_***** invoiced-item event
                subscriber:Liability           min(invoiced_item_amount,
                subscriber:Payable                      balance_payable)

            ; Distribute funds to the provider

            yyyy/mm/dd sub_***** distribution to provider (backlog accounting)
                provider:Receivable                      amount
                provider:Backlog

            yyyy/mm/dd sub_***** mark the amount as offline payment
                provider:Offline                         amount
                provider:Funds

        Example::

            2014/09/10 subscribe to open-space plan
                xia:Payable                             $179.99
                cowork:Receivable

            2014/09/10 Check received off-line
                cowork:Funds                            $179.99
                xia:Liability

            2014/09/10 Keep a balanced ledger
                xia:Liability                           $179.99
                xia:Payable

            2014/09/10 backlog accounting
                cowork:Receivable                       $179.99
                cowork:Backlog

            2014/09/10 mark payment as processed off-line
                cowork:Offline                          $179.99
                cowork:Funds
        """
        if descr is None:
            descr = humanize.DESCRIBE_OFFLINE_PAYMENT
        if user:
            descr += ' (%s)' % user.username
        created_at = datetime_or_now(created_at)
        with transaction.atomic():
            event_id = get_sub_event_id(subscription)
            self.create(
                created_at=created_at,
                descr=descr,
                event_id=event_id,
                dest_amount=amount,
                dest_unit=subscription.plan.unit,
                dest_account=Transaction.PAYABLE,
                dest_organization=subscription.organization,
                orig_amount=amount,
                orig_unit=subscription.plan.unit,
                orig_account=Transaction.RECEIVABLE,
                orig_organization=subscription.plan.organization)

            self.create(
                created_at=created_at,
                descr=descr,
                dest_amount=amount,
                dest_unit=subscription.plan.unit,
                dest_account=Transaction.FUNDS,
                dest_organization=subscription.plan.organization,
                orig_amount=amount,
                orig_unit=subscription.plan.unit,
                orig_account=Transaction.LIABILITY,
                orig_organization=subscription.organization)

            # If there is still an amount on the ``Payable`` account,
            # we create Payable to Liability transaction in order to correct
            # the accounts amounts. This is a side effect of the atomicity
            # requirement for a ``Transaction`` associated to offline payment.
            balance = self.get_event_balance(
                event_id, account=Transaction.PAYABLE)
            balance_payable = balance['amount']
            if balance_payable > 0:
                available = min(amount, balance_payable)
                Transaction.objects.create(
                    event_id=event_id,
                    created_at=created_at,
                    descr=humanize.DESCRIBE_DOUBLE_ENTRY_MATCH,
                    dest_amount=available,
                    dest_unit=subscription.plan.unit,
                    dest_account=Transaction.LIABILITY,
                    dest_organization=subscription.organization,
                    orig_amount=available,
                    orig_unit=subscription.plan.unit,
                    orig_account=Transaction.PAYABLE,
                    orig_organization=subscription.organization)

            self.create(
                created_at=created_at,
                descr=descr,
                event_id=event_id,
                dest_amount=amount,
                dest_unit=subscription.plan.unit,
                dest_account=Transaction.RECEIVABLE,
                dest_organization=subscription.plan.organization,
                orig_amount=amount,
                orig_unit=subscription.plan.unit,
                orig_account=Transaction.BACKLOG,
                orig_organization=subscription.plan.organization)

            self.create(
                created_at=created_at,
                descr="%s - %s" % (descr, humanize.DESCRIBE_DOUBLE_ENTRY_MATCH),
                event_id=event_id,
                dest_amount=amount,
                dest_unit=subscription.plan.unit,
                dest_account=Transaction.OFFLINE,
                dest_organization=subscription.plan.organization,
                orig_amount=amount,
                orig_unit=subscription.plan.unit,
                orig_account=Transaction.FUNDS,
                orig_organization=subscription.plan.organization)


    def distinct_accounts(self):
        return (set([val['orig_account']
                    for val in self.all().values('orig_account').distinct()])
                | set([val['dest_account']
                    for val in self.all().values('dest_account').distinct()]))

    @staticmethod
    def record_order(invoiced_items, user=None):
        """
        Save invoiced_items, a set of ``Transaction`` and update when
        each associated ``Subscription`` ends.

        This method returns the invoiced items as a QuerySet.

        Constraints: All invoiced_items to same customer
        """
        invoiced_items_ids = []
        for invoiced_item in invoiced_items:
            # When an customer pays on behalf of an organization
            # which does not exist in the database, we cannot create
            # a ``Subscription`` since we don't have an ``Organization`` yet.
            pay_now = True
            subscription = invoiced_item.get_event()
            if subscription and isinstance(subscription, Subscription):
                subscription.ends_at = subscription.plan.end_of_period(
                    subscription.ends_at,
                    subscription.plan.period_number(invoiced_item.descr))
                if subscription.plan.optin_on_request:
                    subscription.request_key = generate_random_slug()
                subscription.save()
                if (subscription.plan.unlock_event
                    and invoiced_item.dest_amount == 0):
                    # We are dealing with access now, pay later, orders.
                    invoiced_item.dest_amount = subscription.plan.period_amount
                    pay_now = False
            if pay_now:
                invoiced_item.save()
                invoiced_items_ids += [invoiced_item.id]
        if invoiced_items_ids:
            signals.order_executed.send(
                sender=__name__, invoiced_items=invoiced_items_ids, user=user)

    def get_invoiceables(self, organization, until=None):
        """
        Returns a set of payable or liability ``Transaction`` since
        the last successful payment by or writeoff to an ``organization``.
        """
        until = datetime_or_now(until)
        last_payment = self.filter(
            Q(orig_account=Transaction.PAYABLE)
            | Q(orig_account=Transaction.LIABILITY),
            Q(dest_account=Transaction.FUNDS)
            | Q(dest_account=Transaction.WRITEOFF),
            orig_organization=organization,
            created_at__lt=until).order_by('-created_at').first()
        kwargs = {'created_at__lte': until}
        if last_payment:
            # Use ``created_at`` strictly greater than last payment date
            # otherwise we pick up the last payment itself.
            kwargs.update({'created_at__gt':last_payment.created_at})
        return self.filter(
            Q(dest_account=Transaction.PAYABLE)
            | Q(dest_account=Transaction.LIABILITY),
            dest_organization=organization, **kwargs)

    def get_capture(self, order):
        """
        Returns ``Transaction`` that corresponds to the capture
        of the Receivable generated by *order*.
        """
        return self.filter(event_id=order.event_id,
            orig_account=Transaction.BACKLOG,
            dest_account=Transaction.RECEIVABLE,
            created_at__gte=order.created_at).order_by('created_at').first()

    def get_balance(self, organization=None, account=None, like_account=None,
                    starts_at=None, ends_at=None, **kwargs):
        """
        Returns the balance ``until`` a certain date (Today by default).
        The balance can be constraint to a single organization and/or
        for a specific account. The account can be fully qualified or
        a selector pattern.
        """
        #pylint:disable=too-many-locals,too-many-arguments
        dest_params = {}
        orig_params = {}
        dest_params.update(kwargs)
        orig_params.update(kwargs)
        if starts_at:
            dest_params.update({'created_at__gte': starts_at})
            orig_params.update({'created_at__gte': starts_at})
        if ends_at:
            dest_params.update({'created_at__lt': ends_at})
            orig_params.update({'created_at__lt': ends_at})
        if organization is not None:
            dest_params.update({'dest_organization': organization})
            orig_params.update({'orig_organization': organization})
        if account is not None:
            dest_params.update({'dest_account': account})
            orig_params.update({'orig_account': account})
        elif like_account is not None:
            dest_params.update({'dest_account__icontains': like_account})
            orig_params.update({'orig_account__icontains': like_account})
        dest_balances = sum_dest_amount(self.filter(**dest_params))
        orig_balances = sum_orig_amount(self.filter(**orig_params))
        return sum_balance_amount(dest_balances, orig_balances)

    def get_statement_balances(self, organization, until=None):
        return self.get_queryset().get_statement_balances(
            organization, until=until)

    def get_statement_balance(self, organization, until=None):
        return self.get_queryset().get_statement_balance(
            organization, until=until)

    def get_subscription_statement_balance(self, subscription):
        # XXX A little long but no better so far.
        #pylint:disable=invalid-name
        """
        Returns the balance of ``Payable`` and ``Liability`` treated
        as a single account for a subscription.

        The balance on a subscription is used to determine when
        a subscription is locked (balance due) or unlocked (no balance).
        """
        # Implementation Note:
        # The ``event_id`` associated to the unique ``Transaction` recording
        # a ``Charge`` will be the ``Charge.id``. As a result, getting the
        # amount due on a subscription by itself is more complicated than
        # just filtering by account and event_id.
        balances = sum_dest_amount(
            self.get_invoiceables(subscription.organization).filter(
                event_id=get_sub_event_id(subscription)))
        if len(balances) > 1:
            raise ValueError(_("balances with multiple currency units (%s)") %
                str(balances))
        # `sum_dest_amount` guarentees at least one result.
        dest_amount = balances[0]['amount']
        dest_unit = balances[0]['unit']
        return dest_amount, dest_unit

    def get_event_balance(self, event_id,
                          account=None, starts_at=None, ends_at=None):
        """
        Returns the balance on a *event_id* for an *account*
        for the period [*starts_at*, *ends_at*[ as a tuple (amount, unit).
        """
        return self.get_balance(event_id=event_id, account=account,
            starts_at=starts_at, ends_at=ends_at)

    def get_subscription_income_balance(self, subscription,
                                        starts_at=None, ends_at=None):
        """
        Returns the recognized income balance on a subscription
        for the period [starts_at, ends_at[ as a tuple (amount, unit).
        """
        event_id = get_sub_event_id(subscription)
        return self.get_event_balance(event_id,
            account=Transaction.INCOME, starts_at=starts_at, ends_at=ends_at)

    def get_use_charge_balance(self, subscription, use_charge,
                                        starts_at=None, ends_at=None):
        """
        Returns the recognized income balance on a use charge
        for the period [starts_at, ends_at[ as a tuple (amount, unit).
        """
        event_id = get_sub_event_id(subscription, use_charge)
        return self.get_event_balance(event_id,
            account=Transaction.INCOME, starts_at=starts_at, ends_at=ends_at)

    def get_subscription_invoiceables(self, subscription, until=None):
        """
        Returns a set of payable or liability ``Transaction`` since
        the last successful payment on a subscription.
        """
        until = datetime_or_now(until)
        event_id = get_sub_event_id(subscription)
        last_payment = self.filter(
            Q(orig_account=Transaction.PAYABLE)
            | Q(orig_account=Transaction.LIABILITY),
            event_id=event_id,
            orig_organization=subscription.organization,
            dest_account=Transaction.FUNDS,
            created_at__lt=until).order_by('created_at').first()
        if last_payment:
            # Use ``created_at`` strictly greater than last payment date
            # otherwise we pick up the last payment itself.
            kwargs = {'created_at__gt':last_payment.created_at}
        else:
            kwargs = {}
        return self.filter(
            Q(dest_account=Transaction.PAYABLE)
            | Q(dest_account=Transaction.LIABILITY),
            event_id=event_id,
            dest_organization=subscription.organization, **kwargs)

    def get_subscription_receivable(self, subscription,
                                    starts_at=None, until=None):
        """
        Returns the receivable transactions on a subscription
        in the period [starts_at, ends_at[.
        """
        kwargs = {}
        if starts_at:
            kwargs.update({'created_at__gte': starts_at})
        until = datetime_or_now(until)
        return self.filter(
            orig_account=Transaction.RECEIVABLE,
            event_id=get_sub_event_id(subscription),
            created_at__lt=until, **kwargs).order_by('created_at')

    def new_use_charge(self, subscription, use_charge, quantity,
                       custom_amount=None, created_at=None, descr=None):
        """
        Each time a subscriber places an order through
        the /billing/:organization/cart/ page, a ``Transaction``
        is recorded as follow::

            yyyy/mm/dd sub_*****_*** description
                subscriber:Payable                       amount
                provider:Receivable

        Example::

            2014/09/10 additional charge for 1,000 sheet of paper
                xia:Payable                              $39.99
                cowork:Receivable
        """
        #pylint:disable=too-many-arguments
        if quantity <= 0:
            # Minimum quantity for a use charge is one.
            quantity = 1
        if custom_amount is not None:
            amount = custom_amount * quantity
        else:
            amount = use_charge.use_amount * quantity
        event_id = get_sub_event_id(subscription, use_charge)
        if not descr:
            descr = humanize.describe_buy_use(use_charge, quantity)
        return self.new_payable(
            subscription.organization, Price(amount, subscription.plan.unit),
            subscription.plan.organization, descr,
            event_id=event_id, created_at=created_at)

    def new_subscription_order(self, subscription, nb_natural_periods,
        prorated_amount=0, created_at=None, descr=None, discount_percent=0,
        descr_suffix=None):
        #pylint: disable=too-many-arguments
        """
        Each time a subscriber places an order through
        the /billing/:organization/cart/ page, a ``Transaction``
        is recorded as follow::

            yyyy/mm/dd sub_***** description
                subscriber:Payable                       amount
                provider:Receivable

        Example::

            2014/09/10 subscribe to open-space plan
                xia:Payable                             $179.99
                cowork:Receivable

        At first, ``nb_periods``, the number of period paid in advance,
        is stored in the ``Transaction.orig_amount``. The ``Transaction``
        is created in ``TransactionManager.new_subscription_order``, then only
        later saved when ``TransactionManager.record_order`` is called through
        ``Organization.execute_order``. ``record_order`` will replace
        ``orig_amount`` by the correct amount in the expected currency.
        """
        nb_periods = nb_natural_periods * subscription.plan.period_length
        if not descr:
            amount = subscription.plan.first_periods_amount(
                discount_percent=discount_percent,
                nb_natural_periods=nb_natural_periods,
                prorated_amount=prorated_amount)
            ends_at = subscription.plan.end_of_period(
                subscription.ends_at, nb_periods)
            # descr will later be use to recover the ``period_number``,
            # so we need to use The true ``nb_periods`` and not the number
            # of natural periods.
            descr = humanize.describe_buy_periods(
                subscription.plan, ends_at, nb_periods,
                discount_percent=discount_percent, descr_suffix=descr_suffix)
        else:
            # If we already have a description, all bets are off on
            # what the amount represents (see unlock_event).
            amount = prorated_amount
        event_id = None
        if subscription.id:
            # If the subscription has not yet been recorded in the database
            # we don't have an id for it (see order/checkout pages).
            event_id = get_sub_event_id(subscription)
        return self.new_payable(
            subscription.organization, Price(amount, subscription.plan.unit),
            subscription.plan.organization, descr,
            event_id=event_id, created_at=created_at)

    @staticmethod
    def new_payable(customer, price, provider, descr,
                    event_id=None, created_at=None):
        #pylint:disable=too-many-arguments
        created_at = datetime_or_now(created_at)
        return Transaction(
            created_at=created_at,
            descr=descr,
            event_id=event_id,
            dest_amount=price.amount,
            dest_unit=price.unit,
            dest_account=Transaction.PAYABLE,
            dest_organization=customer,
            orig_amount=price.amount,
            orig_unit=price.unit,
            orig_account=Transaction.RECEIVABLE,
            orig_organization=provider)

    def new_subscription_later(self, subscription, created_at=None):
        """
        Returns a ``Transaction`` for the subscription balance
        to be paid later.
        """
        return self.new_subscription_statement(subscription,
            created_at=created_at,
            descr_pat=humanize.DESCRIBE_BALANCE + '- Pay later',
            balance_now=0)

    def new_subscription_statement(self, subscription, created_at=None,
                                   descr_pat=None, balance_now=None):
        """
        Since the ordering system is tightly coupled to the ``Transaction``
        ledger, we create special "none" transaction that are referenced
        when a ``Charge`` is created for payment of a balance due
        by a subcriber::

            yyyy/mm/dd sub_***** description
                subscriber:Settled                        amount
                provider:Settled

        Example::

            2014/09/10 balance due
                xia:Settled                             $179.99
                cowork:Settled
        """
        created_at = datetime_or_now(created_at)
        balance, unit = self.get_subscription_statement_balance(subscription)
        if balance_now is None:
            balance_now = balance
        if descr_pat is None:
            descr_pat = humanize.DESCRIBE_BALANCE
        return Transaction(
            event_id=get_sub_event_id(subscription),
            created_at=created_at,
            descr=descr_pat % {'amount': humanize.as_money(balance, unit),
                'plan': subscription.plan},
            dest_unit=unit,
            dest_amount=balance_now,
            dest_account=Transaction.SETTLED,
            dest_organization=subscription.organization,
            orig_unit=unit,
            orig_amount=balance_now,
            orig_account=Transaction.SETTLED,
            orig_organization=subscription.plan.organization)

    def create_period_started(self, subscription, created_at=None):
        """
        When a period starts and we have a payable balance
        for a subscription, we transfer it to a ``Liability``
        account, recorded as follow::

            yyyy/mm/dd sub_***** description
                subscriber:Liability                     period_amount
                subscriber:Payable

        Example::

            2014/09/10 past due for period 2014/09/10 to 2014/10/10
                xia:Liability                             $179.99
                xia:Payable
        """
        created_at = datetime_or_now(created_at)
        amount = subscription.plan.period_amount
        return self.create(
            created_at=created_at,
            descr=humanize.DESCRIBE_LIABILITY_START_PERIOD,
            dest_amount=amount,
            dest_unit=subscription.plan.unit,
            dest_account=Transaction.LIABILITY,
            dest_organization=subscription.organization,
            orig_amount=amount,
            orig_unit=subscription.plan.unit,
            orig_account=Transaction.PAYABLE,
            orig_organization=subscription.organization,
            event_id=get_sub_event_id(subscription))

    def create_income_recognized(self, subscription,
        amount=0, starts_at=None, ends_at=None, descr=None,
        event_id=None, dry_run=False):
        """
        When a period ends and we either have a ``Backlog`` (payment
        was made before the period starts) or a ``Receivable`` (invoice
        is submitted after the period ends). Either way we must recognize
        income for that period since the subscription was serviced::

            yyyy/mm/dd sub_***** When payment was made at begining of period
                provider:Backlog                   period_amount
                provider:Income

            yyyy/mm/dd sub_***** When service is invoiced after period ends
                provider:Receivable                period_amount
                provider:Income

        Example::

            2014/09/10 recognized income for period 2014/09/10 to 2014/10/10
                cowork:Backlog                         $179.99
                cowork:Income
        """
        #pylint:disable=unused-argument,too-many-arguments,too-many-locals
        created_transactions = []
        ends_at = datetime_or_now(ends_at)
        if not event_id:
            event_id = get_sub_event_id(subscription)
        # ``created_at`` is set just before ``ends_at``
        # so we do not include the newly created transaction
        # in the subsequent period.
        created_at = ends_at - relativedelta(seconds=1)
        balance = self.get_event_balance(event_id,
            account=Transaction.BACKLOG, ends_at=ends_at)
        backlog_amount = - balance['amount'] # def. balance must be negative
        balance = self.get_event_balance(event_id,
            account=Transaction.RECEIVABLE, ends_at=ends_at)
        receivable_amount = - balance['amount'] # def. balance must be negative
        LOGGER.debug("recognize %dc(%s) with %dc(%s) backlog available,"\
            " %dc(%s) receivable available at %s",
            amount, amount.__class__, backlog_amount, backlog_amount.__class__,
            receivable_amount, receivable_amount.__class__, ends_at)
        assert backlog_amount >= 0 or receivable_amount >= 0
        if amount > 0 and backlog_amount > 0:
            backlog_remain = backlog_amount - amount
            if backlog_remain > 0 and backlog_remain < 50:
                # Dealing with rounding approximations: If there would be less
                # than 50c left of backlog, we include it as recognized income.
                amount = backlog_amount
            available = min(amount, backlog_amount)
            LOGGER.info(
                'RECOGNIZE BACKLOG %dc of %dc for %s at %s',
                available, backlog_amount, subscription, created_at)
            recognized = Transaction(
                created_at=created_at,
                descr=descr,
                event_id=event_id,
                dest_amount=available,
                dest_unit=subscription.plan.unit,
                dest_account=Transaction.BACKLOG,
                dest_organization=subscription.plan.organization,
                orig_amount=available,
                orig_unit=subscription.plan.unit,
                orig_account=Transaction.INCOME,
                orig_organization=subscription.plan.organization)
            if not dry_run:
                recognized.save()
            created_transactions += [recognized]
            amount -= available
        if amount > 0 and receivable_amount > 0:
            receivable_remain = receivable_amount - amount
            if receivable_remain > 0 and receivable_remain < 50:
                # Dealing with rounding approximations: If there would be less
                # than 50c left of receivable, we recognize it this period.
                amount = receivable_amount
            available = min(amount, receivable_amount)
            LOGGER.info(
                'RECOGNIZE RECEIVABLE %dc of %dc for %s at %s',
                available, receivable_amount, subscription, created_at)
            recognized = Transaction(
                created_at=created_at,
                descr=descr,
                event_id=event_id,
                dest_amount=available,
                dest_unit=subscription.plan.unit,
                dest_account=Transaction.RECEIVABLE,
                dest_organization=subscription.plan.organization,
                orig_amount=available,
                orig_unit=subscription.plan.unit,
                orig_account=Transaction.INCOME,
                orig_organization=subscription.plan.organization)
            if not dry_run:
                recognized.save()
            created_transactions += [recognized]
            amount -= available
        assert amount == 0, "amount(%dc) should be zero for subscription %d" % (
            amount, subscription.pk)
        return created_transactions

    @staticmethod
    def providers(invoiced_items):
        """
        If all subscriptions referenced by *invoiced_items* are to the same
        provider, return it otherwise return the site owner.
        """
        results = set([])
        for invoiced_item in invoiced_items:
            event = invoiced_item.get_event()
            if event:
                results |= set([event.provider])
        return list(results)

    @staticmethod
    def by_processor_key(invoiced_items):
        """
        Returns a dictionnary {processor_key: [invoiced_item ...]}
        such that all invoiced_items appear under a processor_key.
        """
        results = {}
        default_processor_key = get_broker().processor_backend.pub_key
        for invoiced_item in invoiced_items:
            event = invoiced_item.get_event()
            if event:
                processor_key = event.provider.processor_backend.pub_key
                if not processor_key:
                    processor_key = default_processor_key
            else:
                processor_key = default_processor_key
            if not processor_key in results:
                results[processor_key] = []
            results[processor_key] += [invoiced_item]
        return results


@python_2_unicode_compatible
class Transaction(models.Model):
    """
    The Transaction table stores entries in the double-entry bookkeeping
    ledger.

    'Invoiced' comes from the service. We use for acrual tax reporting.
    We have one 'invoiced' for each job? => easy to reconciliate.

    'Balance' is amount due.

    use 'ledger register' for tax acrual tax reporting.
    """
    # provider side
    FUNDS = 'Funds'           # "Cash" account.
    WITHDRAW = 'Withdraw'     # >= 0
    REFUND = 'Refund'         # >= 0
    CHARGEBACK = 'Chargeback'
    CANCELED = 'Canceled'
    WRITEOFF = 'Writeoff'
    RECEIVABLE = 'Receivable' # always <= 0
    BACKLOG = 'Backlog'       # always <= 0
    INCOME = 'Income'         # always <= 0
    OFFLINE = 'Offline'
    EXPENSES = 'Expenses'

    # subscriber side
    PAYABLE = 'Payable'       # always >= 0
    LIABILITY = 'Liability'   # always >= 0
    REFUNDED = 'Refunded'     # always <= 0

    # ``Transaction`` that can be referenced as an invoiced item
    # when we can attempt to charge a balance due.
    SETTLED = 'settled'


    objects = TransactionManager()

    # Implementation Note:
    # An exact created_at is too important to let auto_now_add mess with it.
    created_at = models.DateTimeField(
        help_text=_("date/time of creation in ISO format"))

    orig_account = models.CharField(max_length=255, default="unknown",
        help_text=_("source account from which funds are withdrawn"))
    orig_organization = models.ForeignKey(Organization,
        on_delete=models.PROTECT,
        related_name="outgoing",
        help_text=_("source Organization from which funds are withdrawn"))
    orig_amount = models.PositiveIntegerField(default=0,
        help_text=_("amount withdrawn from source in orig_unit"))
    orig_unit = models.CharField(max_length=3, default=settings.DEFAULT_UNIT,
        help_text=_("three-letter ISO 4217 code for source currency unit"\
            " (ex: usd)"))
    dest_account = models.CharField(max_length=255, default="unknown",
        help_text=_("target account to which funds are deposited"))
    dest_organization = models.ForeignKey(Organization,
        on_delete=models.PROTECT,
        related_name="incoming",
        help_text=_("target Organization to which funds are deposited"))
    dest_amount = models.PositiveIntegerField(default=0,
        help_text=_("amount deposited into target in dest_unit"))
    dest_unit = models.CharField(max_length=3, default=settings.DEFAULT_UNIT,
        help_text=_("three-letter ISO 4217 code for target currency unit"\
            " (ex: usd)"))

    # Optional
    descr = models.TextField(default="N/A",
        help_text=_("free-form text description for the Transaction"))
    event_id = models.SlugField(null=True,
        help_text=_('Event at the origin of this transaction"\
        " (ex. subscription, charge, etc.)'))

    def __str__(self):
        return str(self.id)

    @property
    def dest_price(self):
        return Price(self.dest_amount, self.dest_unit)

    @property
    def orig_price(self):
        return Price(self.orig_amount, self.orig_unit)

    def is_debit(self, organization):
        '''
        Return True if this transaction is a debit (negative ledger entry).
        '''
        return ((self.orig_organization == organization       # customer
                 and self.dest_account == Transaction.FUNDS)
                or (self.orig_organization == organization    # provider
                 and self.orig_account == Transaction.FUNDS))

    def get_event(self):
        """
        Returns the associated 'event' (Subscription, Coupon, etc)
        if available.
        """
        if self.event_id:
            look = re.match(r'sub_(\d+)(_(\d+))?', self.event_id)
            if look:
                return Subscription.objects.get_by_event_id(self.event_id)
            try:
                return Coupon.objects.get(code=self.event_id)
            except (Coupon.DoesNotExist, ValueError):
                pass
        return None


@python_2_unicode_compatible
class BalanceLine(models.Model):
    """
    Defines a line in a balance sheet. All ``Transaction`` account matching
    ``selector`` will be aggregated over a period of time.

    When ``is_positive`` is ``True``, the absolute value will be reported.
    """
    report = models.SlugField()
    title = models.CharField(max_length=255,
        help_text=_("Title for the row"))
    selector = models.CharField(max_length=255, blank=True,
        help_text=_("filter on the Transaction accounts"))
    is_positive = models.BooleanField(default=False)
    rank = models.IntegerField(
        help_text=_("absolute position of the row in the list of rows"\
        " for the table"))
    moved = models.BooleanField(default=False)

    class Meta:
        unique_together = ('report', 'rank', 'moved')

    def __str__(self):
        return '%s/%d' % (self.report, self.rank)


def get_broker():
    """
    Returns the site-wide provider from a request.
    """
    from saas.compat import import_string
    LOGGER.debug("get_broker('%s')", settings.BROKER_CALLABLE)
    try:
        return import_string(settings.BROKER_CALLABLE)()
    except ImportError:
        pass
    return Organization.objects.get(slug=settings.BROKER_CALLABLE)


def is_broker(organization):
    """
    Returns ``True`` if the organization is the hosting platform
    for the service.
    """
    # We do a string compare here because both ``Organization`` might come
    # from a different db. That is if the organization parameter is not
    # a unicode string itself.
    organization_slug = ''
    if isinstance(organization, six.string_types):
        organization_slug = organization
    elif organization:
        organization_slug = organization.slug
    if settings.IS_BROKER_CALLABLE:
        from saas.compat import import_string
        return import_string(settings.IS_BROKER_CALLABLE)(organization_slug)
    return get_broker().slug == organization_slug


def split_full_name(full_name):
    """
    Split a full_name into most likely first_name and last_name.

    XXX This is not perfect.
    """
    name_parts = full_name.split(' ')
    if len(name_parts) > 1:
        first_name = name_parts[0]
        last_name = ' '.join(name_parts[1:])
    else:
        first_name = full_name
        last_name = ''
    return first_name, last_name


def sum_balance_amount(dest_balances, orig_balances):
    """
    `dest_balances` and `orig_balances` are mostly the results
    of `sum_dest_amount` and `sum_orig_amount` respectively.
    """
    balances_by_unit = {}
    created_at = None
    for row in dest_balances:
        balances_by_unit.update({row['unit']: row['amount']})
        if created_at is None:
            created_at = row['created_at']
        else:
            created_at = max(row['created_at'], created_at)
    for row in orig_balances:
        balances_by_unit.update({row['unit']:
            balances_by_unit.get(row['unit'], 0) - row['amount']})
        if created_at is None:
            created_at = row['created_at']
        else:
            created_at = max(row['created_at'], created_at)
    balances = []
    for unit, balance in six.iteritems(balances_by_unit):
        if balance != 0:
            balances += [{
                'amount': balance,
                'unit': unit,
                'created_at': created_at # XXX OK to use max of all?
            }]
    if len(balances) > 1:
        raise ValueError(_("balances with multiple currency units (%s)") %
            str(balances))
    if balances:
        return balances[0]
    return {'amount': 0, 'unit': settings.DEFAULT_UNIT,
        'created_at': datetime_or_now()}


def sum_dest_amount(transactions):
    """
    Return the sum of the amount in the *transactions* set.
    """
    query_result = []
    if isinstance(transactions, QuerySet):
        if transactions.exists():
            query_result = transactions._clone()#pylint:disable=protected-access
            query_result.query.clear_ordering(force_empty=True)
            query_result = query_result.values('dest_unit').annotate(
                Sum('dest_amount'), Max('created_at')).distinct()
    else:
        group_by = {}
        most_recent = None
        for item in transactions:
            if not most_recent or item.created_at < most_recent:
                most_recent = item.created_at
            if not item.dest_unit in group_by:
                group_by[item.dest_unit] = 0
            group_by[item.dest_unit] += item.dest_amount
        for unit, amount in six.iteritems(group_by):
            query_result += [{'dest_unit': unit, 'dest_amount__sum': amount,
                'created_at__max': most_recent}]
    results = []
    for res in query_result:
        results += [{
            'amount': res['dest_amount__sum'],
            'unit': res['dest_unit'],
            'created_at': res['created_at__max']}]
    if not results:
        results = [{'amount': 0, 'unit': settings.DEFAULT_UNIT,
            'created_at': datetime_or_now()}]
    return results


def sum_orig_amount(transactions):
    """
    Return the sum of the amount in the *transactions* set.
    """
    query_result = []
    if isinstance(transactions, QuerySet):
        if transactions.exists():
            query_result = transactions._clone()#pylint:disable=protected-access
            query_result.query.clear_ordering(force_empty=True)
            query_result = query_result.values('orig_unit').annotate(
                Sum('orig_amount'), Max('created_at')).distinct()
    else:
        group_by = {}
        most_recent = None
        for item in transactions:
            if not most_recent or item.created_at < most_recent:
                most_recent = item.created_at
            if not item.orig_unit in group_by:
                group_by[item.orig_unit] = 0
            group_by[item.orig_unit] += item.orig_amount
        for unit, amount in six.iteritems(group_by):
            query_result += [{'orig_unit': unit, 'orig_amount__sum': amount,
                'created_at__max': most_recent}]
    results = []
    for res in query_result:
        results += [{
            'amount': res['orig_amount__sum'],
            'unit': res['orig_unit'],
            'created_at': res['created_at__max']}]
    if not results:
        results = [{'amount': 0, 'unit': settings.DEFAULT_UNIT,
            'created_at': datetime_or_now()}]
    return results


def get_period_usage(subscription, use_charge, starts_at, ends_at):
    return Transaction.objects.filter(
        orig_account=Transaction.RECEIVABLE,
        dest_account=Transaction.PAYABLE, created_at__lt=ends_at,
        created_at__gte=starts_at,
        event_id=get_sub_event_id(subscription, use_charge)).count()


def get_charge_event_id(charge, charge_item=None):
    """
    Returns a formatted id for a charge (or a charge_item
    on that charge) that can be used as `event_id` in a `Transaction`.
    """
    substr = "cha_%d/" % charge.id
    if charge_item:
        substr += "%d/" % charge_item.id
    return substr


def get_sub_event_id(subscription, use_charge=None):
    """
    Returns a formatted id for a subscription (or a use_charge
    on that subscription) that can be used as `event_id` in a `Transaction`.
    """
    substr = "sub_%d/" % subscription.id
    if use_charge:
        substr += "%d/" % use_charge.id
    return substr


def record_use_charge(subscription, use_charge):
    usage = get_period_usage(subscription, use_charge,
        subscription.created_at, subscription.ends_at)
    amount = None
    event_id = get_sub_event_id(subscription, use_charge)
    descr = event_id
    if usage < use_charge.quota:
        amount = 0
        descr = (humanize.describe_buy_use(use_charge, 1)
            + " (complimentary in plan)")
    return Transaction.objects.record_order([
        Transaction.objects.new_use_charge(subscription,
            use_charge, 1, custom_amount=amount, descr=descr)])<|MERGE_RESOLUTION|>--- conflicted
+++ resolved
@@ -231,18 +231,8 @@
     is_active = models.BooleanField(default=True)
     full_name = models.CharField(_("Organization name"), max_length=100,
         blank=True)
-<<<<<<< HEAD
-    default_timezone = models.CharField(
-        max_length=100, default=settings.TIME_ZONE,
-        help_text=_("Timezone to use when reporting metrics"))
-    # contact by e-mail
-    email = models.EmailField(# XXX if we use unique=True here, the project
-                              #     wizard must be changed.
-    )
-=======
     # contact by e-mail
     email = models.EmailField()
->>>>>>> bfa7b473
     # contact by phone
     phone = models.CharField(max_length=50)
     # contact by physical mail
