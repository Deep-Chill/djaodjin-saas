--- conflicted
+++ resolved
@@ -45,11 +45,6 @@
     today = datetime.date.today()
     end = datetime.datetime(day=today.day, month=today.month, year=today.year,
                             tzinfo=utc)
-<<<<<<< HEAD
-
-=======
-    
->>>>>>> 07a733be
     for month in range(0, 12):
         first = datetime.datetime(day=1, month=end.month, year=end.year,
                                   tzinfo=utc)
