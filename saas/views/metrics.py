# Copyright (c) 2015, DjaoDjin inc.
# All rights reserved.
#
# Redistribution and use in source and binary forms, with or without
# modification, are permitted provided that the following conditions are met:
#
# 1. Redistributions of source code must retain the above copyright notice,
#    this list of conditions and the following disclaimer.
# 2. Redistributions in binary form must reproduce the above copyright
#    notice, this list of conditions and the following disclaimer in the
#    documentation and/or other materials provided with the distribution.
#
# THIS SOFTWARE IS PROVIDED BY THE COPYRIGHT HOLDERS AND CONTRIBUTORS
# "AS IS" AND ANY EXPRESS OR IMPLIED WARRANTIES, INCLUDING, BUT NOT LIMITED
# TO, THE IMPLIED WARRANTIES OF MERCHANTABILITY AND FITNESS FOR A PARTICULAR
# PURPOSE ARE DISCLAIMED. IN NO EVENT SHALL THE COPYRIGHT HOLDER OR
# CONTRIBUTORS BE LIABLE FOR ANY DIRECT, INDIRECT, INCIDENTAL, SPECIAL,
# EXEMPLARY, OR CONSEQUENTIAL DAMAGES (INCLUDING, BUT NOT LIMITED TO,
# PROCUREMENT OF SUBSTITUTE GOODS OR SERVICES; LOSS OF USE, DATA, OR PROFITS;
# OR BUSINESS INTERRUPTION) HOWEVER CAUSED AND ON ANY THEORY OF LIABILITY,
# WHETHER IN CONTRACT, STRICT LIABILITY, OR TORT (INCLUDING NEGLIGENCE OR
# OTHERWISE) ARISING IN ANY WAY OUT OF THE USE OF THIS SOFTWARE, EVEN IF
# ADVISED OF THE POSSIBILITY OF SUCH DAMAGE.

import csv, json
from datetime import datetime, date, timedelta
from StringIO import StringIO
from types import MethodType

from django.db.models import Min, Sum, Max
from django.http import HttpResponse
from django.utils.datastructures import SortedDict
from django.utils.dateparse import parse_datetime
from django.utils.timezone import utc
from django.views.generic import ListView, TemplateView, View
from django.core.serializers.json import DjangoJSONEncoder

# importing views for their data retrieval methods (maybe should be managers?)
from saas.api.metrics import (ChurnedAPIView, RegisteredAPIView,
    SubscribedAPIView)
<<<<<<< HEAD
=======
from saas.api.coupons import SmartCouponListMixin
# NB: there is another CouponMixin
from saas.api.coupons import CouponMixin as CouponAPIMixin
from saas.api.serializers import OrganizationSerializer
>>>>>>> 3573fda3
from saas.mixins import CouponMixin, ProviderMixin, MetricsMixin
from saas.views.auth import valid_manager_for_organization
from saas.managers.metrics import (active_subscribers,
    aggregate_monthly_transactions, churn_subscribers,
    monthly_balances, month_periods)
from saas.models import (CartItem, Organization, Plan, Transaction,
    NewVisitors, Coupon)
from saas.compat import User
from saas.utils import datetime_or_now


class CouponMetricsView(CouponMixin, ListView):
    """
    Performance of Coupon based on CartItem.
    """

    model = CartItem
    paginate_by = 10
    template_name = 'saas/coupon_metrics.html'

    def get_queryset(self):
        queryset = super(CouponMetricsView, self).get_queryset().filter(
            coupon=self.get_coupon(), recorded=True)
        return queryset

    def get_context_data(self, **kwargs):
        context = super(CouponMetricsView, self).get_context_data(**kwargs)
        context.update({'coupon_performance_count': CartItem.objects.filter(
            coupon=self.get_coupon(), recorded=True).count()})
        return context


class CouponMetricsDownloadView(ProviderMixin, View):

    headings = [
        'Code',
        'Percentage',
        'Name',
        'Email',
        'Plan',
    ]

    def get(self, request, **kwargs):
        class CouponAPIDummyView(SmartCouponListMixin, CouponAPIMixin):
            '''
            Stand-in for a view so that django-extra-views can create a
            filtered QuerySet for us. This guarantees that we consider only the
            same Coupons that are displayed to the user in the admin display.
            '''
            def __init__(self, request, kwargs):
                self.request = request
                self.kwargs = kwargs

        coupons = CouponAPIDummyView(request, kwargs).get_queryset()

        content = StringIO()
        csv_writer = csv.writer(content)
        csv_writer.writerow(self.headings)
        for cartitem in CartItem.objects.filter(coupon__in=coupons):
            csv_writer.writerow([
                cartitem.coupon.code,
                cartitem.coupon.percent,
                ' '.join([cartitem.user.first_name, cartitem.user.last_name]),
                cartitem.user.email,
                cartitem.plan,
            ])
        content.seek(0)
        resp = HttpResponse(content, content_type='text/csv')
        resp['Content-Disposition'] = datetime.now().strftime(
            'attachment; filename="coupons-%Y%m%d.csv"')
        return resp


class PlansMetricsView(ProviderMixin, TemplateView):
    """
    Performance of Plans for a time period
    (as a count of subscribers per plan per month)
    """

    template_name = 'saas/plan_metrics.html'

    def get_context_data(self, **kwargs):
        context = super(PlansMetricsView, self).get_context_data(**kwargs)
        organization = self.get_organization()
        table = []
        for plan in Plan.objects.filter(organization=organization):
            values = active_subscribers(
                plan, from_date=self.kwargs.get('from_date'))
            # XXX The template relies on "key" being plan.slug
            table.append({"key": plan.slug, "values": values,
                          "is_active": plan.is_active})
        extra = [{"key": "churn",
            "values": churn_subscribers(
                from_date=self.kwargs.get('from_date'))}]
        data = SortedDict()
        data['subscribers'] = {"title": "Active Subscribers",
                               "table": table, "extra": extra}
        context.update({'title': "Plans",
            "data": data,
            "data_json": json.dumps(data, cls=DjangoJSONEncoder)})
        return context


class RevenueMetricsView(MetricsMixin, TemplateView):
    """
    Generate a table of revenue (rows) per months (columns).
    """

    template_name = 'saas/revenue_metrics.html'

    def get_context_data(self, **kwargs):
        context = super(RevenueMetricsView, self).get_context_data(**kwargs)
        reverse = True
        account_title = 'Payments'
        account = Transaction.FUNDS
        account_table, customer_table, customer_extra = \
            aggregate_monthly_transactions(self.organization, account,
                account_title=account_title, from_date=self.ends_at,
                reverse=reverse)
        data = SortedDict()
        data['amount'] = {"title": "Amount",
                          "unit": "$", "table": account_table}
        data['customers'] = {"title": "Customers",
                             "table": customer_table, "extra": customer_extra}
        context.update({"title": "Revenue Metrics",
            "data": data,
            "data_json": json.dumps(data, cls=DjangoJSONEncoder)})
        return context


class BalancesMetricsView(MetricsMixin, TemplateView):
    """
    Display balances.
    """

    template_name = 'saas/metrics_balances.html'

    def get_context_data(self, **kwargs):
        context = super(BalancesMetricsView, self).get_context_data(**kwargs)
        context.update({'title': 'Balances'})
        return context


class BalancesDownloadView(MetricsMixin, TemplateView):
    """
    Export balance metrics as a CSV file.
    """
    queryname = 'balances'

    def get(self, request, *args, **kwargs): #pylint: disable=unused-argument
        self.cache_fields(request)
        response = HttpResponse(content_type='text/csv')
        response['Content-Disposition'] = ('attachment; filename="%s.csv"'
            % self.queryname)
        writer = csv.writer(response)
        # column headers
        values = ['name']
        for end_period in month_periods(from_date=self.ends_at):
            values += [end_period]
        writer.writerow(values)
        # rows
        for key in Transaction.objects.distinct_accounts():
            values = [key] + [item[1] for item in monthly_balances(
                self.organization, key, self.ends_at)]
            writer.writerow(values)
        return response


class SubscriberPipelineView(ProviderMixin, TemplateView):

    template_name = "saas/subscriber_pipeline.html"


class SubscriberPipelineDownloadView(ProviderMixin, View):

    queryset_view_map = {
        'registered': RegisteredAPIView,
        'subscribed': SubscribedAPIView,
        'churned': ChurnedAPIView,
    }

    def get(self, request, subscriber_type, **kwargs):
        queryset_view = self.queryset_view_map[subscriber_type]

        class APIViewProxy(queryset_view):
            def __init__(self, provider):
                self.provider = provider
        view_proxy = APIViewProxy(self.get_organization())
        view_proxy.get_range_queryset = MethodType(
            queryset_view.get_range_queryset, view_proxy)

        start_date = datetime_or_now(
            parse_datetime(request.GET.get('start_date', None)))
        end_date = datetime_or_now(
            parse_datetime(request.GET.get('end_date', None)))

        content = StringIO()
        csv_writer = csv.writer(content)
        csv_writer.writerow(['Name', 'Email', 'Registration Date'])
        for org in view_proxy.get_range_queryset(start_date, end_date):
            csv_writer.writerow([org.full_name, org.email, org.created_at])
        content.seek(0)
        resp = HttpResponse(content, content_type='text/csv')
        resp['Content-Disposition'] = \
            'attachment; filename="subscribers-{}-{}.csv"'.format(
                subscriber_type, datetime.now().strftime('%Y%m%d'))
        return resp


class UsageMetricsView(ProviderMixin, TemplateView):

    template_name = "saas/usage_chart.html"

    def get_context_data(self, **kwargs):
        context = super(UsageMetricsView, self).get_context_data(**kwargs)
        organization = self.get_organization()
        # Note: There is a way to get the result in a single SQL statement
        # but that requires to deal with differences in databases
        # (MySQL: date_format, SQLite: strftime) and get around the
        # "Raw query must include the primary key" constraint.
        values = []
        today = date.today()
        end = datetime(day=today.day, month=today.month, year=today.year,
                                tzinfo=utc)
        for _ in range(0, 12):
            first = datetime(day=1, month=end.month, year=end.year,
                                      tzinfo=utc)
            usages = Transaction.objects.filter(
                orig_organization=organization, orig_account='Usage',
                created_at__lt=first).aggregate(Sum('amount'))
            amount = usages.get('amount__sum', 0)
            if not amount:
                # The key could be associated with a "None".
                amount = 0
            values += [{"x": date.strftime(first, "%Y/%m/%d"), "y": amount}]
            end = first - timedelta(days=1)
        context.update({'data': [{"key": "Usage", "values": values}]})
        return context


class OverallMetricsView(TemplateView):

    template_name = "saas/general_chart.html"

    def get_context_data(self, **kwargs):
        organizations = Organization.objects.all()
        all_values = []

        for organization_all in organizations:
            organization = valid_manager_for_organization(
                self.request.user, organization_all)
            values = []
            today = date.today()
            end = datetime(day=today.day, month=today.month, year=today.year,
                                    tzinfo=utc)
            for _ in range(0, 12):
                first = datetime(day=1, month=end.month, year=end.year,
                                          tzinfo=utc)
                usages = Transaction.objects.filter(
                    orig_organization=organization, orig_account='Usage',
                    created_at__lt=first).aggregate(Sum('amount'))
                amount = usages.get('amount__sum', 0)
                if not amount:
                    # The key could be associated with a "None".
                    amount = 0
                values += [{"x": date.strftime(first, "%Y/%m/%d"),
                            "y": amount}]
                end = first - timedelta(days=1)
            all_values += [{
                "key": str(organization_all.slug), "values": values}]
        context = {'data' : all_values}
        return context


class VisitorsView(TemplateView):
    """
    Number of visitors as measured by the website logs.
    """

    template_name = 'saas/stat.html'

    def get_context_data(self, **kwargs):
        #pylint: disable=too-many-locals
        context = super(VisitorsView, self).get_context_data(**kwargs)
        min_date = NewVisitors.objects.all().aggregate(Min('date'))
        max_date = NewVisitors.objects.all().aggregate(Max('date'))
        min_date = min_date.get('date__min', 0)
        max_date = max_date.get('date__max', 0)
        date_tabl = [{"x": datetime.strftime(new.date, "%Y/%m/%d"),
                      "y": new.visitors_number / 5}
                     for new in NewVisitors.objects.all()]
        current_date = min_date
        delta = timedelta(days=1)
        while current_date <= max_date:
            j = len(date_tabl)
            tbl = []
            for i in range(j):
                if date_tabl[i]["x"] == datetime.strftime(
                    current_date, "%Y/%m/%d"):
                    tbl += [i]
            if len(tbl) == 0:
                date_tabl += [{
                    "x": datetime.strftime(current_date, "%Y/%m/%d"), "y": 0}]
            current_date += delta

        date_tabl.sort()

        ########################################################
        # Conversion visitors to trial
        date_joined_username = []
        for user in User.objects.all():
            if (datetime.strftime(user.date_joined, "%Y/%m/%d")
                > datetime.strftime(min_date, "%Y/%m/%d") and
                datetime.strftime(user.date_joined, "%Y/%m/%d")
                < datetime.strftime(max_date, "%Y/%m/%d")):
                date_joined_username += [{
                        "date": user.date_joined, "user": str(user.username)}]

        user_per_joined_date = {}
        for datas in date_joined_username:
            key = datas["date"]
            if not key in user_per_joined_date:
                user_per_joined_date[key] = []
            user_per_joined_date[key] += [datas["user"]]

        trial = []
        for joined_at in user_per_joined_date.keys():
            trial += [{
                "x": joined_at, "y": len(user_per_joined_date[joined_at])}]

        min_date_trial = User.objects.all().aggregate(Min('date_joined'))
        max_date_trial = User.objects.all().aggregate(Max('date_joined'))
        min_date_trial = min_date_trial.get('date_joined__min', 0)
        max_date_trial = max_date_trial.get('date_joined__max', 0)

        for item in trial:
            item["x"] = datetime.strftime(item["x"], "%Y/%m/%d")
        curr_date = min_date
        delta = timedelta(days=1)
        while curr_date <= max_date:
            j = len(trial)
            count = 0
            for i in range(j):
                if trial[i]["x"] == datetime.strftime(curr_date, "%Y/%m/%d"):
                    count += 1
            if count == 0:
                trial += [{
                    "x": datetime.strftime(curr_date, "%Y/%m/%d"), "y": 0}]
            curr_date += delta
        trial.sort()

        context = {'data' : [{"key": "Signup number",
                              "color": "#d62728",
                              "values": trial},
                             {"key": "New visitor number",
                              "values": date_tabl}]}
        return context<|MERGE_RESOLUTION|>--- conflicted
+++ resolved
@@ -38,13 +38,10 @@
 # importing views for their data retrieval methods (maybe should be managers?)
 from saas.api.metrics import (ChurnedAPIView, RegisteredAPIView,
     SubscribedAPIView)
-<<<<<<< HEAD
-=======
 from saas.api.coupons import SmartCouponListMixin
 # NB: there is another CouponMixin
 from saas.api.coupons import CouponMixin as CouponAPIMixin
 from saas.api.serializers import OrganizationSerializer
->>>>>>> 3573fda3
 from saas.mixins import CouponMixin, ProviderMixin, MetricsMixin
 from saas.views.auth import valid_manager_for_organization
 from saas.managers.metrics import (active_subscribers,
